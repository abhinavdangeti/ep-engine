--- conflicted
+++ resolved
@@ -300,13 +300,11 @@
                 validate(vsize, static_cast<uint64_t>(0),
                          std::numeric_limits<uint64_t>::max());
                 e->setExpiryPagerSleeptime((size_t)vsize);
-<<<<<<< HEAD
             } else if (strcmp(keyz, "tap_throttle_queue_cap") == 0) {
                 char *ptr = NULL;
                 EPStats &stats = e->getEpStats();
                 size_t vsize = strtoul(valz, &ptr, 10);
                 stats.tapThrottleWriteQueueCap = vsize;
-=======
             } else if (strcmp(keyz, "inconsistent_slave_chk") == 0) {
                 bool inconsistentSlaveCheckpoint = false;
                 if (strcmp(valz, "true") == 0) {
@@ -319,7 +317,6 @@
                     keepClosedCheckpoints = true;
                 }
                 CheckpointManager::keepClosedCheckpointsUnderHighWat(keepClosedCheckpoints);
->>>>>>> 707db599
             } else {
                 *msg = "Unknown config param";
                 rv = PROTOCOL_BINARY_RESPONSE_KEY_ENOENT;
@@ -1073,7 +1070,7 @@
         size_t maxSize = 0;
         float mutation_mem_threshold = 0;
 
-        const int max_items = 53;
+        const int max_items = 54;
         struct config_item items[max_items];
         int ii = 0;
         memset(items, 0, sizeof(items));
@@ -1351,7 +1348,6 @@
         items[ii].value.dt_float = &mutation_mem_threshold;
 
         ++ii;
-<<<<<<< HEAD
         size_t tap_throttle_write_queue_cap;
         int tap_throttle_queue_cap_idx = ii;
         items[ii].key = "tap_throttle_queue_cap";
@@ -1359,8 +1355,6 @@
         items[ii].value.dt_size = &tap_throttle_write_queue_cap;
 
         ++ii;
-=======
->>>>>>> 707db599
         items[ii].key = "tap_throttle_threshold";
         items[ii].datatype = DT_FLOAT;
         items[ii].value.dt_float = &tapThrottleThreshold;
@@ -3367,10 +3361,6 @@
     add_casted_stat("ep_tap_throttle_threshold",
                     stats.tapThrottleThreshold * 100.0,
                     add_stat, cookie);
-<<<<<<< HEAD
-
-=======
->>>>>>> 707db599
 
     if (stats.tapBgNumOperations > 0) {
         add_casted_stat("ep_tap_bg_num_samples", stats.tapBgNumOperations,
