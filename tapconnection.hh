/* -*- Mode: C++; tab-width: 4; c-basic-offset: 4; indent-tabs-mode: nil -*- */
#ifndef TAPCONNECTION_HH
#define TAPCONNECTION_HH 1

#include <set>

#include "common.hh"
#include "atomic.hh"
#include "mutex.hh"
#include "locks.hh"
#include "vbucket.hh"

// forward decl
class EventuallyPersistentEngine;
class TapConnMap;
class BackFillVisitor;
class TapBGFetchCallback;
class CompleteBackfillOperation;
class Dispatcher;
class Item;

struct TapStatBuilder;
struct PopulateEventsBody;

#define TAP_OPAQUE_ENABLE_AUTO_NACK 0
#define TAP_OPAQUE_INITIAL_VBUCKET_STREAM 1
#define TAP_OPAQUE_ENABLE_CHECKPOINT_SYNC 2

/**
 * A tap event that represents a change to the state of a vbucket.
 *
 * The tap stream may include other events than data mutation events,
 * but the data structures in the TapProducer does only store a key
 * for the item to store. We don't want to add more data to those elements,
 * because that could potentially consume a lot of memory (the tap queue
 * may have a lot of elements).
 */
class TapVBucketEvent {
public:
    /**
     * Create a new instance of the TapVBucketEvent and initialize
     * its members.
     * @param ev Type of event
     * @param b The bucket this event belongs to
     * @param s The state change for this event
     */
    TapVBucketEvent(tap_event_t ev, uint16_t b, vbucket_state_t s) :
        event(ev), vbucket(b), state(s) {}
    tap_event_t event;
    uint16_t vbucket;
    vbucket_state_t state;
};

/**
 * Represents an item that has been sent over tap, but may need to be
 * rolled back if acks fail.
 */
class TapLogElement {
public:
    TapLogElement(uint32_t s, const TapVBucketEvent &e) :
        seqno(s),
        event(e.event),
        vbucket(e.vbucket),
        state(e.state)
    {
        // EMPTY
    }


    TapLogElement(uint32_t s, const queued_item &qi) :
        seqno(s),
        vbucket(qi->getVBucketId()),
        item(qi)
    {
        switch(item->getOperation()) {
        case queue_op_set:
            event = TAP_MUTATION;
            break;
        case queue_op_del:
            event = TAP_DELETION;
            break;
        case queue_op_flush:
            event = TAP_FLUSH;
            break;
        case queue_op_checkpoint_start:
            event = TAP_CHECKPOINT_START;
            break;
        case queue_op_checkpoint_end:
            event = TAP_CHECKPOINT_END;
            break;
        default:
            break;
        }
    }

    uint32_t seqno;
    tap_event_t event;
    uint16_t vbucket;

    vbucket_state_t state;
    queued_item item;
};

/**
 * An item queued for background fetch from tap.
 */
class TapBGFetchQueueItem {
public:
    TapBGFetchQueueItem(const std::string &k, uint64_t i,
                        uint16_t vb, uint16_t vbv) :
        key(k), id(i), vbucket(vb), vbversion(vbv) {}

    const std::string key;
    const uint64_t id;
    const uint16_t vbucket;
    const uint16_t vbversion;
};

typedef enum {
    backfill,
    checkpoint_start,
    checkpoint_end,
    checkpoint_end_synced
} tap_checkpoint_state;

/**
 * Checkpoint state of each vbucket in TAP stream.
 */
class TapCheckpointState {
public:
    TapCheckpointState() {}

    TapCheckpointState(uint16_t vb, uint64_t checkpointId, tap_checkpoint_state s) :
        vbucket(vb), currentCheckpointId(checkpointId),
        openCheckpointIdAtBackfillEnd(0), state(s) {}

    TapCheckpointState(const TapCheckpointState &other) {
        vbucket = other.vbucket;
        currentCheckpointId = other.currentCheckpointId;
        state = other.state;
    }

    uint16_t vbucket;
    // Id of the checkpoint that is currently referenced by the given TAP client's cursor.
    uint64_t currentCheckpointId;
    // Id of the current open checkpoint at the time of backfill completion.
    uint64_t openCheckpointIdAtBackfillEnd;
    tap_checkpoint_state state;
};

/**
 * An abstract class representing a TAP connection. There are two different
 * types of a TAP connection, a producer and a consumer. The producers needs
 * to be able of being kept across connections, but the consumers don't contain
 * anything that can't be recreated.
 */
class TapConnection {
protected:
    /**
     * We need to be able to generate unique names, so let's just use a 64 bit counter
     */
    static Atomic<uint64_t> tapCounter;

    /**
     * The engine that owns the connection
     */
    EventuallyPersistentEngine &engine;
    /**
     * The cookie representing this connection (provided by the memcached code)
     */
    const void *cookie;
    /**
     * The name for this connection
     */
    std::string name;

    /**
     * Tap connection creation time
     */
    rel_time_t created;

    /**
     * when this tap conneciton expires.
     */
    rel_time_t expiryTime;

    /**
     * Is this tap conenction connected?
     */
    bool connected;

    /**
     * Should we disconnect as soon as possible?
     */
    bool disconnect;

    /**
     * Number of times this connection was disconnected
     */
    Atomic<size_t> numDisconnects;

    bool supportAck;

    bool supportCheckpointSync;

    TapConnection(EventuallyPersistentEngine &theEngine,
                  const void *c, const std::string &n) :
        engine(theEngine),
        cookie(c),
        name(n),
        created(ep_current_time()),
        expiryTime((rel_time_t)-1),
        connected(true),
        disconnect(false),
        supportAck(false),
        supportCheckpointSync(false)
    { /* EMPTY */ }


    template <typename T>
    void addStat(const char *nm, T val, ADD_STAT add_stat, const void *c) {
        std::stringstream tap;
        tap << name << ":" << nm;
        std::stringstream value;
        value << val;
        std::string n = tap.str();
        add_stat(n.data(), static_cast<uint16_t>(n.length()),
                 value.str().data(), static_cast<uint32_t>(value.str().length()),
                 c);
    }

    void addStat(const char *nm, bool val, ADD_STAT add_stat, const void *c) {
        addStat(nm, val ? "true" : "false", add_stat, c);
    }

public:
    static uint64_t nextTapId() {
        return tapCounter++;
    }

    static std::string getAnonName() {
        std::stringstream s;
        s << "eq_tapq:anon_";
        s << nextTapId();
        return s.str();
    }

    virtual ~TapConnection() { /* EMPTY */ }
    virtual const std::string &getName() const { return name; }
    void setName(const std::string &n) { name.assign(n); }

    virtual const char *getType() const = 0;

    virtual void addStats(ADD_STAT add_stat, const void *c) {
        addStat("type", getType(), add_stat, c);
        addStat("created", created, add_stat, c);
        addStat("connected", connected, add_stat, c);
        addStat("pending_disconnect", doDisconnect(), add_stat, c);
        addStat("supports_ack", supportAck, add_stat, c);

        if (numDisconnects > 0) {
            addStat("disconnects", numDisconnects, add_stat, c);
        }
    }

    virtual void processedEvent(tap_event_t event, ENGINE_ERROR_CODE ret) {
        (void)event;
        (void)ret;
    }

    /**
     * Some of the TAP objects may have large amounts of internal data
     * to clean up. To avoid blocking the dispatcher for a long time just clean
     * up some items at the time.
     *
     * @return true if all of the internal data structures are cleaned up and
     *              its safe to kill the object
     */
    virtual bool cleanSome() {
        return true;
    }

    void setSupportAck(bool ack) {
        supportAck = ack;
    }

    bool supportsAck() const {
        return supportAck;
    }

    void setSupportCheckpointSync(bool checkpointSync) {
        supportCheckpointSync = checkpointSync;
    }

    bool supportsCheckpointSync() const {
        return supportCheckpointSync;
    }

    void setExpiryTime(rel_time_t t) {
        expiryTime = t;
    }

    rel_time_t getExpiryTime() {
        return expiryTime;
    }

    void setConnected(bool s) {
        if (!s) {
            ++numDisconnects;
        }
        connected = s;
    }

    bool isConnected() {
        return connected;
    }

    bool doDisconnect() {
        return disconnect;
    }

    void setDisconnect(bool val) {
        disconnect = val;
    }
};

/**
 * Holder class for the
 */
class TapConsumer : public TapConnection {
private:
    Atomic<size_t> numDelete;
    Atomic<size_t> numDeleteFailed;
    Atomic<size_t> numFlush;
    Atomic<size_t> numFlushFailed;
    Atomic<size_t> numMutation;
    Atomic<size_t> numMutationFailed;
    Atomic<size_t> numOpaque;
    Atomic<size_t> numOpaqueFailed;
    Atomic<size_t> numVbucketSet;
    Atomic<size_t> numVbucketSetFailed;
    Atomic<size_t> numCheckpointStart;
    Atomic<size_t> numCheckpointStartFailed;
    Atomic<size_t> numCheckpointEnd;
    Atomic<size_t> numCheckpointEndFailed;
    Atomic<size_t> numUnknown;

public:
    TapConsumer(EventuallyPersistentEngine &theEngine,
                const void *c,
                const std::string &n);
    virtual void processedEvent(tap_event_t event, ENGINE_ERROR_CODE ret);
    virtual void addStats(ADD_STAT add_stat, const void *c);
    virtual const char *getType() const { return "consumer"; };
    virtual bool processCheckpointCommand(tap_event_t event, uint16_t vbucket,
                                          uint64_t checkpointId);
    virtual void checkVBOpenCheckpoint(uint16_t);
};



/**
 * Class used by the EventuallyPersistentEngine to keep track of all
 * information needed per Tap connection.
 */
class TapProducer : public TapConnection {
public:
    virtual void addStats(ADD_STAT add_stat, const void *c);
    virtual void processedEvent(tap_event_t event, ENGINE_ERROR_CODE ret);
    virtual const char *getType() const { return "producer"; };
    virtual bool cleanSome();

    bool isSuspended() const;
    void setSuspended(bool value);
    const void *getCookie() const;

    bool isTimeForNoop();
    void setTimeForNoop();

    void completeBackfill() {
        pendingBackfill = false;
        completeBackfillCommon();
    }

    void scheduleDiskBackfill() {
        ++diskBackfillCounter;
    }

    void completeDiskBackfill() {
        --diskBackfillCounter;
        completeBackfillCommon();
    }

    /**
     * Invoked each time a background item fetch completes.
     */
    void gotBGItem(Item *item, bool implicitEnqueue);

    /**
     * Invoked once per batch bg fetch job.
     */
    void completedBGFetchJob();

private:
    friend class EventuallyPersistentEngine;
    friend class TapConnMap;
    friend class BackFillVisitor;
    friend class TapBGFetchCallback;
    friend struct TapStatBuilder;
    friend struct PopulateEventsBody;

    void completeBackfillCommon() {
        if (complete() && idle()) {
            // There is no data for this connection..
            // Just go ahead and disconnect it.
            setDisconnect(true);
        }
    }

    /**
     * Add a new item to the tap queue. You need to hold the queue lock
     * before calling this function
     * The item may be ignored if the TapProducer got a vbucket filter
     * associated and the item's vbucket isn't part of the filter.
     *
     * @return true if the the queue was empty
     */
    bool addEvent_UNLOCKED(const queued_item &it) {
        if (vbucketFilter(it->getVBucketId())) {
            bool wasEmpty = queue->empty();
            queue->push_back(it);
            ++queueSize;
            queueMemSize.incr(sizeof(queued_item));
            return wasEmpty;
        } else {
            return queue->empty();
        }
    }

    /**
     * Add a new item to the tap queue.
     * The item may be ignored if the TapProducer got a vbucket filter
     * associated and the item's vbucket isn't part of the filter.
     *
     * @return true if the the queue was empty
     */
    bool addEvent(const queued_item &it) {
        LockHolder lh(queueLock);
        return addEvent_UNLOCKED(it);
    }

    /**
     * Add a key to the tap queue. You need the queue lock to call this
     * @return true if the the queue was empty
     */
    bool addEvent_UNLOCKED(const std::string &key, uint16_t vbid, enum queue_operation op) {
        queued_item qi(new QueuedItem(key, vbid, op));
        return addEvent_UNLOCKED(qi);
    }

    bool addEvent(const std::string &key, uint16_t vbid, enum queue_operation op) {
        LockHolder lh(queueLock);
        return addEvent_UNLOCKED(key, vbid, op);
    }

    void addTapLogElement_UNLOCKED(const queued_item &qi) {
        if (supportAck) {
            TapLogElement log(seqno, qi);
            tapLog.push_back(log);
        }
    }
    void addTapLogElement(const queued_item &qi) {
        LockHolder lh(queueLock);
        addTapLogElement_UNLOCKED(qi);
    }

    void addTapLogElement_UNLOCKED(const TapVBucketEvent &e) {
        if (supportAck) {
            // add to the log!
            TapLogElement log(seqno, e);
            tapLog.push_back(log);
        }
    }

    /**
     * Get the next item from the queue
     */
    queued_item next();

    void addVBucketHighPriority_UNLOCKED(TapVBucketEvent &ev) {
        vBucketHighPriority.push(ev);
    }


    /**
     * Add a new high priority TapVBucketEvent to this TapProducer. A high
     * priority TapVBucketEvent will bypass the the normal queue of events to
     * be sent to the client, and be sent the next time it is possible to
     * send data over the tap connection.
     */
    void addVBucketHighPriority(TapVBucketEvent &ev) {
        LockHolder lh(queueLock);
        addVBucketHighPriority_UNLOCKED(ev);
    }

    /**
     * Get the next high priority TapVBucketEvent for this TapProducer
     */
    TapVBucketEvent nextVBucketHighPriority_UNLOCKED() {
        TapVBucketEvent ret(TAP_PAUSE, 0, vbucket_state_active);
        if (!vBucketHighPriority.empty()) {
            ret = vBucketHighPriority.front();
            vBucketHighPriority.pop();

            // We might have objects in our queue that aren't in our filter
            // If so, just skip them..
            switch (ret.event) {
            case TAP_OPAQUE:
                opaqueCommandCode = (uint32_t)ret.state;
                if (opaqueCommandCode == htonl(TAP_OPAQUE_ENABLE_AUTO_NACK) ||
                    opaqueCommandCode == htonl(TAP_OPAQUE_ENABLE_CHECKPOINT_SYNC)) {
                    break;
                }
                // FALLTHROUGH
            default:
                if (!vbucketFilter(ret.vbucket)) {
                    return nextVBucketHighPriority_UNLOCKED();
                }
            }

            ++recordsFetched;
            addTapLogElement_UNLOCKED(ret);
        }
        return ret;
    }

    TapVBucketEvent nextVBucketHighPriority() {
        LockHolder lh(queueLock);
        return nextVBucketHighPriority_UNLOCKED();
    }

    void addVBucketLowPriority_UNLOCKED(TapVBucketEvent &ev) {
        vBucketLowPriority.push(ev);
    }

    /**
     * Add a new low priority TapVBucketEvent to this TapProducer. A low
     * priority TapVBucketEvent will only be sent when the tap connection
     * doesn't have any other events to send.
     */
    void addVBucketLowPriority(TapVBucketEvent &ev) {
        LockHolder lh(queueLock);
        addVBucketLowPriority_UNLOCKED(ev);
    }

    /**
     * Get the next low priority TapVBucketEvent for this TapProducer.
     */
    TapVBucketEvent nextVBucketLowPriority_UNLOCKED() {
        TapVBucketEvent ret(TAP_PAUSE, 0, vbucket_state_active);
        if (!vBucketLowPriority.empty()) {
            ret = vBucketLowPriority.front();
            vBucketLowPriority.pop();
            // We might have objects in our queue that aren't in our filter
            // If so, just skip them..
            if (!vbucketFilter(ret.vbucket)) {
                return nextVBucketHighPriority_UNLOCKED();
            }
            ++recordsFetched;
            addTapLogElement_UNLOCKED(ret);
        }
        return ret;
    }

    TapVBucketEvent nextVBucketLowPriority() {
        LockHolder lh(queueLock);
        return nextVBucketLowPriority_UNLOCKED();
    }

    void addCheckpointMessage_UNLOCKED(const queued_item &item) {
        checkpointMsgs.push(item);
    }

    /**
     * Add a checkpoint start / end message to the checkpoint message queue. These messages
     * are used for synchronizing checkpoints between tap producer and consumer.
     */
    void addCheckpointMessage(const queued_item &item) {
        LockHolder lh(queueLock);
        addCheckpointMessage_UNLOCKED(item);
    }

    queued_item nextCheckpointMessage_UNLOCKED() {
        queued_item item(new QueuedItem("", 0xffff, queue_op_empty));
        if (!checkpointMsgs.empty()) {
            item = checkpointMsgs.front();
            checkpointMsgs.pop();
            if (item->getOperation() == queue_op_checkpoint_end) {
                ++checkpointEndCounter;
            }
            ++recordsFetched;
            addTapLogElement_UNLOCKED(item);
        }
        return item;
    }

    queued_item nextCheckpointMessage() {
        LockHolder lh(queueLock);
        return nextCheckpointMessage_UNLOCKED();
    }

    bool hasQueuedItem_UNLOCKED() {
        return !queue->empty() || getRemainingOnCheckpoints() > 0;
    }

    bool empty_UNLOCKED() {
        return bgQueueSize == 0 && bgResultSize == 0 && !hasQueuedItem_UNLOCKED();
    }

    bool idle() {
        LockHolder lh(queueLock);
        return empty_UNLOCKED() && vBucketLowPriority.empty() && vBucketHighPriority.empty() &&
               checkpointMsgs.empty() && tapLog.empty();
    }

    bool hasItem() {
        return bgResultSize != 0;
    }

    bool hasQueuedItem() {
        LockHolder lh(queueLock);
        return hasQueuedItem_UNLOCKED();
    }

    bool empty() {
        LockHolder lh(queueLock);
        return empty_UNLOCKED();
    }

    /**
     * Find out how much stuff this thing has to do.
     */
    size_t getBacklogSize() {
        LockHolder lh(queueLock);
        return bgResultSize + bgQueueSize
            + (bgJobIssued - bgJobCompleted) + queueSize;
    }

    size_t getQueueSize() {
        LockHolder lh(queueLock);
        return queueSize;
    }

    size_t getTapLogSize() {
        LockHolder lh(queueLock);
        return tapLog.size();
    }

    size_t getQueueMemory() {
        return queueMemSize;
    }

    size_t getRemaingOnDisk() {
         LockHolder lh(queueLock);
         return bgQueueSize + (bgJobIssued - bgJobCompleted);
    }

    size_t getQueueFillTotal() {
         return queueFill;
    }

    size_t getQueueDrainTotal() {
         return queueDrain;
    }

    size_t getQueueBackoff() {
         return numTapNack;
    }

    bool shouldNotify() {
        bool ret = false;
        // Don't notify if we've got a pending notification
        if (!notifySent) {
            // Always notify for disconnects, but only disconnect if
            // we're paused and got data to send
            if (doDisconnect() || (paused && !empty())) {
                ret = true;
            }
        }

        return ret;
    }

    /**
     * Get the total number of remaining items from all checkpoints.
     */
    size_t getRemainingOnCheckpoints();

    Item* nextFetchedItem();

    void flush() {
        LockHolder lh(queueLock);
        pendingFlush = true;
        /* No point of keeping the rep queue when someone wants to flush it */
        queue->clear();
        queueSize = 0;
        queueMemSize = 0;
    }

    bool shouldFlush() {
        bool ret = pendingFlush;
        pendingFlush = false;
        return ret;
    }

    // This method is called while holding the tapNotifySync lock.
    void appendQueue(std::list<queued_item> *q) {
        LockHolder lh(queueLock);
        queue->splice(queue->end(), *q);
        queueSize = queue->size();

        for(std::list<queued_item>::iterator i = q->begin(); i != q->end(); ++i)  {
            queueMemSize.incr((*i)->size());
        }
    }

    bool isPendingDiskBackfill() {
        return diskBackfillCounter > 0;
    }

    /**
     * A backfill is pending if the iterator is active or there are
     * background fetch jobs running.
     */
    bool isPendingBackfill() {
        return pendingBackfill || isPendingDiskBackfill()
            || (bgJobIssued - bgJobCompleted) != 0;
    }

    /**
     * A TapProducer is complete when it has nothing to transmit and
     * a disconnect was requested at the end.
     */
    bool complete(void) {
        return dumpQueue && empty() && !isPendingBackfill();
    }

    /**
     * Queue an item to be background fetched.
     *
     * @param key the item's key
     * @param id the disk id of the item to fetch
     * @param vb the vbucket ID
     * @param vbv the vbucket version
     */
    void queueBGFetch(const std::string &key, uint64_t id, uint16_t vb, uint16_t vbv);

    /**
     * Run some background fetch jobs.
     */
    void runBGFetch(Dispatcher *dispatcher, const void *cookie);

    TapProducer(EventuallyPersistentEngine &theEngine,
                const void *cookie,
                const std::string &n,
                uint32_t f);

    ~TapProducer() {
        assert(cleanSome());
        delete queue;
    }

    ENGINE_ERROR_CODE processAck(uint32_t seqno, uint16_t status, const std::string &msg);

    /**
     * Is the tap ack window full?
     * @return true if the window is full and no more items should be sent
     */
    bool windowIsFull();

    /**
     * Should we request a TAP ack for this message?
     * @param event the event type for this message
     * @return true if we should request a tap ack (and start a new sequence)
     */
    bool requestAck(tap_event_t event);

    /**
     * Get the current tap sequence number.
     */
    uint32_t getSeqno() {
        return seqno;
    }

    /**
     * Rollback the tap stream to the last ack
     */
    void rollback();


    void encodeVBucketStateTransition(const TapVBucketEvent &ev, void **es,
                                      uint16_t *nes, uint16_t *vbucket) const;

    void evaluateFlags();

    bool waitForBackfill();

    bool waitForCheckpointEndAck();

    void setRegisteredClient(bool isRegisteredClient);

    //! cookie used by this connection
    void setCookie(const void *c) {
        cookie = c;
    }

    bool recordCurrentOpenCheckpointId(uint16_t vbucket);

    //! Lock held during queue operations.
    Mutex queueLock;
    /**
     * The queue of keys that needs to be sent (this is the "live stream")
     */
    std::list<queued_item> *queue;
    /**
     * Calling size() on a list is a heavy operation (it will traverse
     * the list to determine the size).. During tap backfill we're calling
     * this for every message we want to send to determine if we should
     * require a tap ack or not. Let's cache the value to stop eating up
     * the CPU :-)
     */
    size_t queueSize;

    /**
     * Flags passed by the client
     */
    uint32_t flags;
    /**
     * Counter of the number of records fetched from this stream since the
     * beginning
     */
    size_t recordsFetched;
    /**
     * Counter of the number of records skipped due to changing the filter on the connection
     *
     */
    Atomic<size_t> recordsSkipped;

    /**
     * Do we have a pending flush command?
     */
    bool pendingFlush;

    /**
     * Number of times this client reconnected
     */
    uint32_t reconnects;

    /**
     * is his paused
     */
    Atomic<bool> paused;

    void setBackfillAge(uint64_t age, bool reconnect);

    /**
     * Backfill age for the connection
     */
    uint64_t backfillAge;

    /**
     * Dump and disconnect?
     */
    bool dumpQueue;

    /**
     * We don't want to do the backfill in the thread used by the client,
     * because that would block all clients bound to the same thread.
     * Instead we run the backfill the first time we try to walk the
     * stream (that would be in the TAP thread). This would cause the other
     * tap streams to block, but allows all clients to use the cache.
     */
    bool doRunBackfill;

    // True until a backfill has dumped all the content.
    bool pendingBackfill;

    /**
     * Number of vbuckets that are currently scheduled for disk backfill.
     */
    Atomic<size_t> diskBackfillCounter;

    void setVBucketFilter(const std::vector<uint16_t> &vbuckets);

    /**
     * Register the unified queue cursor for this TAP producer.
     */
    void registerTAPCursor(std::map<uint16_t, uint64_t> &lastCheckpointIds);

    /**
     * Filter for the buckets we want.
     */
    VBucketFilter vbucketFilter;
    VBucketFilter backFillVBucketFilter;

    /**
     * For each vbucket, maintain the current checkpoint Id that this TAP producer should
     * transmit to its TAP client.
     */
    std::map<uint16_t, TapCheckpointState> tapCheckpointState;

    /**
     * Checkpoint start and end messages
     */
    std::queue<queued_item> checkpointMsgs;

    /**
     * VBucket status messages immediately (before userdata)
     */
    std::queue<TapVBucketEvent> vBucketHighPriority;
    /**
     * VBucket status messages sent when there is nothing else to send
     */
    std::queue<TapVBucketEvent> vBucketLowPriority;

    static Atomic<uint64_t> tapCounter;

    Atomic<size_t> bgQueueSize;
    Atomic<size_t> bgQueued;
    Atomic<size_t> bgResultSize;
    Atomic<size_t> bgResults;
    Atomic<size_t> bgJobIssued;
    Atomic<size_t> bgJobCompleted;
    Atomic<size_t> numTapNack;
    Atomic<size_t> numTmpfailSurvivors;
    Atomic<size_t> queueMemSize;
    Atomic<size_t> queueFill;
    Atomic<size_t> queueDrain;
    Atomic<size_t> checkpointEndCounter;

    // Current tap sequence number (for ack's)
    uint32_t seqno;

    // The last tap sequence number received
    uint32_t seqnoReceived;

    bool hasPendingAcks() {
        LockHolder lh(queueLock);
        return !tapLog.empty();
    }

    std::list<TapLogElement> tapLog;

    size_t getTapAckLogSize(void) {
        LockHolder lh(queueLock);
        return tapLog.size();
    }

    void reschedule_UNLOCKED(const std::list<TapLogElement>::iterator &iter);

    Mutex backfillLock;
    std::queue<TapBGFetchQueueItem> backfillQueue;
    std::queue<Item*> backfilledItems;

    /**
     * We don't want the tap notify thread to send multiple tap notifications
     * for the same connection. We set the notifySent member right before
     * sending notify_io_complete (we're holding the tap lock), and clear
     * it in doWalkTapQueue...
     */
    Atomic<bool> notifySent;

    /**
     * We might send userdata with tap opaque messages, but we need
     * to provide the memory for it (that need to persist until the next
     * invokation of doWalkTapStream(). I don't want to do memory allocation
     * for the command code, so let's just keep a variable here and use it
     * whenever we may need it.
     */
    uint32_t opaqueCommandCode;


    /**
     * Is this tap connection in a suspended state (the receiver may
     * be too slow
     */
    Atomic<bool> suspended;


    /**
     * Textual representation of the vbucket filter..
     */
    std::string filterText;

    /**
     * Textual representation of the flags..
     */
    std::string flagsText;

    /**
     * Should we send a NOOP
     */
    Atomic<bool> noop;

<<<<<<< HEAD
    /**
     * Is this TAP producer for the registered TAP client?
     */
    Atomic<bool> registeredTAPClient;
=======
    Atomic<rel_time_t> lastWalkTime;
>>>>>>> a3814a97

    static size_t bgMaxPending;

    // Constants used to enforce the tap ack protocol
    static uint32_t ackWindowSize;
    static uint32_t ackInterval;
    static rel_time_t ackGracePeriod;

    static double backoffSleepTime;
    static double requeueSleepTime;

    /**
     * To ease testing of corner cases we need to be able to seed the
     * initial tap sequence numbers (if not we would have to wrap an uin32_t)
     */
    static uint32_t initialAckSequenceNumber;

    DISALLOW_COPY_AND_ASSIGN(TapProducer);
};

#endif<|MERGE_RESOLUTION|>--- conflicted
+++ resolved
@@ -1002,14 +1002,12 @@
      */
     Atomic<bool> noop;
 
-<<<<<<< HEAD
     /**
      * Is this TAP producer for the registered TAP client?
      */
     Atomic<bool> registeredTAPClient;
-=======
+ 
     Atomic<rel_time_t> lastWalkTime;
->>>>>>> a3814a97
 
     static size_t bgMaxPending;
 
