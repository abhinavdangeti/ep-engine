--- conflicted
+++ resolved
@@ -20,18 +20,10 @@
 
 #include "config.h"
 
-<<<<<<< HEAD
-=======
 #include <array>
-#include <list>
->>>>>>> 6403bc0e
 #include <string>
 #include "atomic.h"
-<<<<<<< HEAD
-#include "priority.h"
 #include "kvstore.h"
-=======
->>>>>>> 6403bc0e
 
 enum task_state_t {
     TASK_RUNNING,
@@ -39,8 +31,6 @@
     TASK_DEAD
 };
 
-<<<<<<< HEAD
-=======
 enum class TaskId : int {
 #define TASK(name, prio) name,
 #include "tasks.def.h"
@@ -57,8 +47,6 @@
     PRIORITY_COUNT
 };
 
-class BfilterCB;
->>>>>>> 6403bc0e
 class BgFetcher;
 class CompareTasksByDueDate;
 class CompareTasksByPriority;
@@ -74,19 +62,16 @@
 friend class ExecutorThread;
 friend class TaskQueue;
 public:
-<<<<<<< HEAD
-
-    GlobalTask(Taskable& t, const Priority &p,
-               double sleeptime = 0, bool completeBeforeShutdown = true);
-
-    GlobalTask(EventuallyPersistentEngine *e, const Priority &p,
-               double sleeptime = 0, bool completeBeforeShutdown = true);
-=======
+
+    GlobalTask(Taskable& t,
+               TaskId taskId,
+               double sleeptime = 0,
+               bool completeBeforeShutdown = true);
+
     GlobalTask(EventuallyPersistentEngine *e,
                TaskId taskId,
                double sleeptime = 0,
                bool completeBeforeShutdown = true);
->>>>>>> 6403bc0e
 
     /* destructor */
     virtual ~GlobalTask(void) {}
@@ -133,11 +118,7 @@
      *
      * @return A unique task id number.
      */
-<<<<<<< HEAD
-    size_t getId() const { return taskId; }
-=======
     size_t getId() const { return uid; }
->>>>>>> 6403bc0e
 
     /**
      * Returns the type id of this task.
@@ -161,12 +142,10 @@
         state.compare_exchange_strong(expected, tstate);
     }
 
-<<<<<<< HEAD
     Taskable& getTaskable() {
         return taskable;
     }
 
-=======
     queue_priority_t getQueuePriority() const {
         return static_cast<queue_priority_t>(priority);
     }
@@ -188,7 +167,6 @@
      */
     static std::array<TaskId, static_cast<int>(TaskId::TASK_COUNT)> allTaskIds;
 
->>>>>>> 6403bc0e
 protected:
     bool blockShutdown;
     AtomicValue<task_state_t> state;
@@ -269,11 +247,12 @@
                    uint16_t sID = 0,
                    bool completeBeforeShutdown = true)
         : GlobalTask(e, id, 0, completeBeforeShutdown),
+          priority(Priority::LOW),
           shardID(sID) {}
+    Priority priority;
 
 private:
     uint16_t shardID;
-    Priority priority;
 };
 
 class VBSnapshotTaskHigh : public VBSnapshotTask {
@@ -282,7 +261,9 @@
                        uint16_t sID = 0,
                        bool completeBeforeShutdown = true)
         : VBSnapshotTask(e, TaskId::VBSnapshotTaskHigh,
-                         sID, completeBeforeShutdown){}
+                         sID, completeBeforeShutdown) {
+            priority = Priority::HIGH;
+        }
 };
 
 class VBSnapshotTaskLow : public VBSnapshotTask {
@@ -291,7 +272,9 @@
                       uint16_t sID = 0,
                       bool completeBeforeShutdown = true)
         : VBSnapshotTask(e, TaskId::VBSnapshotTaskLow,
-                         sID, completeBeforeShutdown){}
+                         sID, completeBeforeShutdown) {
+            priority = Priority::LOW;
+        }
 };
 
 /**
@@ -391,24 +374,12 @@
  */
 class CompactTask : public GlobalTask {
 public:
-<<<<<<< HEAD
-    CompactTask(EventuallyPersistentEngine *e, const Priority &p,
+    CompactTask(EventuallyPersistentEngine *e,
                 compaction_ctx c, const void *ck,
                 bool completeBeforeShutdown = false) :
-                GlobalTask(e, p, 0, completeBeforeShutdown),
+                GlobalTask(e, TaskId::CompactVBucketTask, 0, completeBeforeShutdown),
                            compactCtx(c), cookie(ck) {
         desc = "Compact DB file " + std::to_string(c.db_file_id);
-=======
-    CompactVBucketTask(EventuallyPersistentEngine *e, uint16_t vbucket,
-                       compaction_ctx c, const void *ck,
-                bool completeBeforeShutdown = false) :
-                GlobalTask(e, TaskId::CompactVBucketTask, 0, completeBeforeShutdown),
-                           vbid(vbucket), compactCtx(c), cookie(ck)
-    {
-        std::stringstream ss;
-        ss<<"Compact VBucket "<<vbid;
-        desc = ss.str();
->>>>>>> 6403bc0e
     }
 
     bool run();
