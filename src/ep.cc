/* -*- Mode: C++; tab-width: 4; c-basic-offset: 4; indent-tabs-mode: nil -*- */
/*
 *     Copyright 2010 Couchbase, Inc
 *
 *   Licensed under the Apache License, Version 2.0 (the "License");
 *   you may not use this file except in compliance with the License.
 *   You may obtain a copy of the License at
 *
 *       http://www.apache.org/licenses/LICENSE-2.0
 *
 *   Unless required by applicable law or agreed to in writing, software
 *   distributed under the License is distributed on an "AS IS" BASIS,
 *   WITHOUT WARRANTIES OR CONDITIONS OF ANY KIND, either express or implied.
 *   See the License for the specific language governing permissions and
 *   limitations under the License.
 */

#include "config.h"

#include <string.h>
#include <time.h>

#include <fstream>
#include <functional>
#include <iostream>
#include <map>
#include <sstream>
#include <string>
#include <utility>
#include <vector>

#include "access_scanner.h"
#include "checkpoint_remover.h"
#include "conflict_resolution.h"
#include "defragmenter.h"
#include "ep.h"
#include "ep_engine.h"
#include "failover-table.h"
#include "flusher.h"
#include "htresizer.h"
#include "kvshard.h"
#include "kvstore.h"
#include "locks.h"
#include "mutation_log.h"
#include "warmup.h"
#include "connmap.h"
#include "tapthrottle.h"

class StatsValueChangeListener : public ValueChangedListener {
public:
    StatsValueChangeListener(EPStats &st, EventuallyPersistentStore &str)
        : stats(st), store(str) {
        // EMPTY
    }

    virtual void sizeValueChanged(const std::string &key, size_t value) {
        if (key.compare("max_size") == 0) {
            stats.setMaxDataSize(value);
            store.getEPEngine().getDcpConnMap(). \
                                     updateMaxActiveSnoozingBackfills(value);
            size_t low_wat = static_cast<size_t>
                             (static_cast<double>(value) * 0.75);
            size_t high_wat = static_cast<size_t>(
                              static_cast<double>(value) * 0.85);
            stats.mem_low_wat.store(low_wat);
            stats.mem_high_wat.store(high_wat);
        } else if (key.compare("mem_low_wat") == 0) {
            stats.mem_low_wat.store(value);
        } else if (key.compare("mem_high_wat") == 0) {
            stats.mem_high_wat.store(value);
        } else if (key.compare("tap_throttle_threshold") == 0) {
            stats.tapThrottleThreshold.store(
                                          static_cast<double>(value) / 100.0);
        } else if (key.compare("warmup_min_memory_threshold") == 0) {
            stats.warmupMemUsedCap.store(static_cast<double>(value) / 100.0);
        } else if (key.compare("warmup_min_items_threshold") == 0) {
            stats.warmupNumReadCap.store(static_cast<double>(value) / 100.0);
        } else {
            LOG(EXTENSION_LOG_WARNING,
                "Failed to change value for unknown variable, %s\n",
                key.c_str());
        }
    }

private:
    EPStats &stats;
    EventuallyPersistentStore &store;
};

/**
 * A configuration value changed listener that responds to ep-engine
 * parameter changes by invoking engine-specific methods on
 * configuration change events.
 */
class EPStoreValueChangeListener : public ValueChangedListener {
public:
    EPStoreValueChangeListener(EventuallyPersistentStore &st) : store(st) {
    }

    virtual void sizeValueChanged(const std::string &key, size_t value) {
        if (key.compare("bg_fetch_delay") == 0) {
            store.setBGFetchDelay(static_cast<uint32_t>(value));
        } else if (key.compare("compaction_write_queue_cap") == 0) {
            store.setCompactionWriteQueueCap(value);
        } else if (key.compare("exp_pager_stime") == 0) {
            store.setExpiryPagerSleeptime(value);
        } else if (key.compare("alog_sleep_time") == 0) {
            store.setAccessScannerSleeptime(value);
        } else if (key.compare("alog_task_time") == 0) {
            store.resetAccessScannerStartTime();
        } else if (key.compare("mutation_mem_threshold") == 0) {
            double mem_threshold = static_cast<double>(value) / 100;
            StoredValue::setMutationMemoryThreshold(mem_threshold);
        } else if (key.compare("backfill_mem_threshold") == 0) {
            double backfill_threshold = static_cast<double>(value) / 100;
            store.setBackfillMemoryThreshold(backfill_threshold);
        } else if (key.compare("compaction_exp_mem_threshold") == 0) {
            store.setCompactionExpMemThreshold(value);
        } else if (key.compare("tap_throttle_queue_cap") == 0) {
            store.getEPEngine().getTapThrottle().setQueueCap(value);
        } else if (key.compare("tap_throttle_cap_pcnt") == 0) {
            store.getEPEngine().getTapThrottle().setCapPercent(value);
        } else {
            LOG(EXTENSION_LOG_WARNING,
                "Failed to change value for unknown variable, %s\n",
                key.c_str());
        }
    }

    virtual void booleanValueChanged(const std::string &key, bool value) {
        if (key.compare("access_scanner_enabled") == 0) {
            if (value) {
                store.enableAccessScannerTask();
            } else {
                store.disableAccessScannerTask();
            }
        } else if (key.compare("bfilter_enabled") == 0) {
            store.setAllBloomFilters(value);
        }
    }

    virtual void floatValueChanged(const std::string &key, float value) {
        if (key.compare("bfilter_residency_threshold") == 0) {
            store.setBfiltersResidencyThreshold(value);
        }
    }

private:
    EventuallyPersistentStore &store;
};

class VBucketMemoryDeletionTask : public GlobalTask {
public:
    VBucketMemoryDeletionTask(EventuallyPersistentEngine &eng,
                              RCPtr<VBucket> &vb, double delay) :
                              GlobalTask(&eng,
                              Priority::VBMemoryDeletionPriority, delay, true),
                              e(eng), vbucket(vb), vbid(vb->getId()) { }

    std::string getDescription() {
        std::stringstream ss;
        ss << "Removing (dead) vbucket " << vbid << " from memory";
        return ss.str();
    }

    bool run(void) {
        vbucket->notifyAllPendingConnsFailed(e);
        vbucket->ht.clear();
        vbucket.reset();
        return false;
    }

private:
    EventuallyPersistentEngine &e;
    RCPtr<VBucket> vbucket;
    uint16_t vbid;
};

class PendingOpsNotification : public GlobalTask {
public:
    PendingOpsNotification(EventuallyPersistentEngine &e, RCPtr<VBucket> &vb) :
        GlobalTask(&e, Priority::VBMemoryDeletionPriority, 0, false),
        engine(e), vbucket(vb) { }

    std::string getDescription() {
        std::stringstream ss;
        ss << "Notify pending operations for vbucket " << vbucket->getId();
        return ss.str();
    }

    bool run(void) {
        vbucket->fireAllOps(engine);
        return false;
    }

private:
    EventuallyPersistentEngine &engine;
    RCPtr<VBucket> vbucket;
};

EventuallyPersistentStore::EventuallyPersistentStore(
    EventuallyPersistentEngine &theEngine) :
    engine(theEngine), stats(engine.getEpStats()),
    vbMap(theEngine.getConfiguration(), *this),
    defragmenterTask(NULL),
    bgFetchQueue(0),
    diskFlushAll(false), bgFetchDelay(0),
    backfillMemoryThreshold(0.95),
    statsSnapshotTaskId(0), lastTransTimePerItem(0)
{
    cachedResidentRatio.activeRatio.store(0);
    cachedResidentRatio.replicaRatio.store(0);

    Configuration &config = engine.getConfiguration();
    MutationLog *shardlog;
    for (uint16_t i = 0; i < config.getMaxNumShards(); i++) {
        std::stringstream s;
        s << i;
        shardlog = new MutationLog(engine.getConfiguration().getAlogPath() +
                                 "." + s.str(),
                                 engine.getConfiguration().getAlogBlockSize());
        accessLog.push_back(shardlog);
    }

    storageProperties = new StorageProperties(true, true, true, true);

    stats.schedulingHisto = new Histogram<hrtime_t>[MAX_TYPE_ID];
    stats.taskRuntimeHisto = new Histogram<hrtime_t>[MAX_TYPE_ID];

    for (size_t i = 0; i < MAX_TYPE_ID; i++) {
        stats.schedulingHisto[i].reset();
        stats.taskRuntimeHisto[i].reset();
    }

    ExecutorPool::get()->registerBucket(ObjectRegistry::getCurrentEngine());

    size_t num_vbs = config.getMaxVbuckets();
    vb_mutexes = new Mutex[num_vbs];
    schedule_vbstate_persist = new AtomicValue<bool>[num_vbs];
    for (size_t i = 0; i < num_vbs; ++i) {
        schedule_vbstate_persist[i] = false;
    }

    stats.memOverhead = sizeof(EventuallyPersistentStore);

    if (config.getConflictResolutionType().compare("seqno") == 0) {
        conflictResolver = new ConflictResolution();
    }

    stats.setMaxDataSize(config.getMaxSize());
    config.addValueChangedListener("max_size",
                                   new StatsValueChangeListener(stats, *this));
    getEPEngine().getDcpConnMap().updateMaxActiveSnoozingBackfills(config.getMaxSize());

    stats.mem_low_wat.store(config.getMemLowWat());
    config.addValueChangedListener("mem_low_wat",
                                   new StatsValueChangeListener(stats, *this));

    stats.mem_high_wat.store(config.getMemHighWat());
    config.addValueChangedListener("mem_high_wat",
                                   new StatsValueChangeListener(stats, *this));

    stats.tapThrottleThreshold.store(static_cast<double>
                                    (config.getTapThrottleThreshold())
                                     / 100.0);
    config.addValueChangedListener("tap_throttle_threshold",
                                   new StatsValueChangeListener(stats, *this));

    stats.tapThrottleWriteQueueCap.store(config.getTapThrottleQueueCap());
    config.addValueChangedListener("tap_throttle_queue_cap",
                                   new EPStoreValueChangeListener(*this));
    config.addValueChangedListener("tap_throttle_cap_pcnt",
                                   new EPStoreValueChangeListener(*this));

    setBGFetchDelay(config.getBgFetchDelay());
    config.addValueChangedListener("bg_fetch_delay",
                                   new EPStoreValueChangeListener(*this));

    stats.warmupMemUsedCap.store(static_cast<double>
                               (config.getWarmupMinMemoryThreshold()) / 100.0);
    config.addValueChangedListener("warmup_min_memory_threshold",
                                   new StatsValueChangeListener(stats, *this));
    stats.warmupNumReadCap.store(static_cast<double>
                                (config.getWarmupMinItemsThreshold()) / 100.0);
    config.addValueChangedListener("warmup_min_items_threshold",
                                   new StatsValueChangeListener(stats, *this));

    double mem_threshold = static_cast<double>
                                      (config.getMutationMemThreshold()) / 100;
    StoredValue::setMutationMemoryThreshold(mem_threshold);
    config.addValueChangedListener("mutation_mem_threshold",
                                   new EPStoreValueChangeListener(*this));

    double backfill_threshold = static_cast<double>
                                      (config.getBackfillMemThreshold()) / 100;
    setBackfillMemoryThreshold(backfill_threshold);
    config.addValueChangedListener("backfill_mem_threshold",
                                   new EPStoreValueChangeListener(*this));

    config.addValueChangedListener("bfilter_enabled",
                                   new EPStoreValueChangeListener(*this));

    bfilterResidencyThreshold = config.getBfilterResidencyThreshold();
    config.addValueChangedListener("bfilter_residency_threshold",
                                   new EPStoreValueChangeListener(*this));

    compactionExpMemThreshold = config.getCompactionExpMemThreshold();
    config.addValueChangedListener("compaction_exp_mem_threshold",
                                   new EPStoreValueChangeListener(*this));

    compactionWriteQueueCap = config.getCompactionWriteQueueCap();
    config.addValueChangedListener("compaction_write_queue_cap",
                                   new EPStoreValueChangeListener(*this));

    const std::string &policy = config.getItemEvictionPolicy();
    if (policy.compare("value_only") == 0) {
        eviction_policy = VALUE_ONLY;
    } else {
        eviction_policy = FULL_EVICTION;
    }

    warmupTask = new Warmup(this);
}

bool EventuallyPersistentStore::initialize() {
    // We should nuke everything unless we want warmup
    Configuration &config = engine.getConfiguration();
    if (!config.isWarmup()) {
        reset();
    }

    if (!startFlusher()) {
        LOG(EXTENSION_LOG_WARNING,
            "FATAL: Failed to create and start flushers");
        return false;
    }
    if (!startBgFetcher()) {
        LOG(EXTENSION_LOG_WARNING,
           "FATAL: Failed to create and start bgfetchers");
        return false;
    }

    warmupTask->start();

    if (config.isFailpartialwarmup() && stats.warmOOM > 0) {
        LOG(EXTENSION_LOG_WARNING,
            "Warmup failed to load %d records due to OOM, exiting.\n",
            static_cast<unsigned int>(stats.warmOOM));
        return false;
    }

    itmpTask = new ItemPager(&engine, stats);
    ExecutorPool::get()->schedule(itmpTask, NONIO_TASK_IDX);

    size_t expiryPagerSleeptime = config.getExpPagerStime();
    setExpiryPagerSleeptime(expiryPagerSleeptime);
    config.addValueChangedListener("exp_pager_stime",
                                   new EPStoreValueChangeListener(*this));

    ExTask htrTask = new HashtableResizerTask(this, 10);
    ExecutorPool::get()->schedule(htrTask, NONIO_TASK_IDX);

    size_t checkpointRemoverInterval = config.getChkRemoverStime();
    chkTask = new ClosedUnrefCheckpointRemoverTask(&engine, stats,
                                                   checkpointRemoverInterval);
    ExecutorPool::get()->schedule(chkTask, NONIO_TASK_IDX);

    ExTask vbSnapshotTask = new DaemonVBSnapshotTask(&engine);
    ExecutorPool::get()->schedule(vbSnapshotTask, WRITER_TASK_IDX);

    ExTask workloadMonitorTask = new WorkLoadMonitor(&engine, false);
    ExecutorPool::get()->schedule(workloadMonitorTask, NONIO_TASK_IDX);

#if HAVE_JEMALLOC
    /* Only create the defragmenter task if we have an underlying memory
     * allocator which can facilitate defragmenting memory.
     */
    defragmenterTask = new DefragmenterTask(&engine, stats);
    ExecutorPool::get()->schedule(defragmenterTask, NONIO_TASK_IDX);
#endif

    return true;
}

EventuallyPersistentStore::~EventuallyPersistentStore() {
    stopWarmup();
    stopBgFetcher();
    ExecutorPool::get()->stopTaskGroup(&engine, NONIO_TASK_IDX,
                                       stats.forceShutdown);

    ExecutorPool::get()->cancel(statsSnapshotTaskId);
    LockHolder lh(accessScanner.mutex);
    ExecutorPool::get()->cancel(accessScanner.task);
    lh.unlock();

    stopFlusher();
    ExecutorPool::get()->unregisterBucket(ObjectRegistry::getCurrentEngine(),
                                          stats.forceShutdown);

    delete [] vb_mutexes;
    delete [] schedule_vbstate_persist;
    delete [] stats.schedulingHisto;
    delete [] stats.taskRuntimeHisto;
    delete conflictResolver;
    delete warmupTask;
    delete storageProperties;
    defragmenterTask.reset();

    std::vector<MutationLog*>::iterator it;
    for (it = accessLog.begin(); it != accessLog.end(); it++) {
        delete *it;
    }
}

const Flusher* EventuallyPersistentStore::getFlusher(uint16_t shardId) {
    return vbMap.getShard(shardId)->getFlusher();
}

Warmup* EventuallyPersistentStore::getWarmup(void) const {
    return warmupTask;
}

bool EventuallyPersistentStore::startFlusher() {
    for (uint16_t i = 0; i < vbMap.numShards; ++i) {
        Flusher *flusher = vbMap.shards[i]->getFlusher();
        flusher->start();
    }
    return true;
}

void EventuallyPersistentStore::stopFlusher() {
    for (uint16_t i = 0; i < vbMap.numShards; i++) {
        Flusher *flusher = vbMap.shards[i]->getFlusher();
        bool rv = flusher->stop(stats.forceShutdown);
        if (rv && !stats.forceShutdown) {
            flusher->wait();
        }
    }
}

bool EventuallyPersistentStore::pauseFlusher() {
    bool rv = true;
    for (uint16_t i = 0; i < vbMap.numShards; i++) {
        Flusher *flusher = vbMap.shards[i]->getFlusher();
        if (!flusher->pause()) {
            LOG(EXTENSION_LOG_WARNING, "Attempted to pause flusher in state "
                "[%s], shard = %d", flusher->stateName(), i);
            rv = false;
        }
    }
    return rv;
}

bool EventuallyPersistentStore::resumeFlusher() {
    bool rv = true;
    for (uint16_t i = 0; i < vbMap.numShards; i++) {
        Flusher *flusher = vbMap.shards[i]->getFlusher();
        if (!flusher->resume()) {
            LOG(EXTENSION_LOG_WARNING,
                    "Warning: attempted to resume flusher in state [%s], "
                    "shard = %d", flusher->stateName(), i);
            rv = false;
        }
    }
    return rv;
}

void EventuallyPersistentStore::wakeUpFlusher() {
    if (stats.diskQueueSize.load() == 0) {
        for (uint16_t i = 0; i < vbMap.numShards; i++) {
            Flusher *flusher = vbMap.shards[i]->getFlusher();
            flusher->wake();
        }
    }
}

bool EventuallyPersistentStore::startBgFetcher() {
    for (uint16_t i = 0; i < vbMap.numShards; i++) {
        BgFetcher *bgfetcher = vbMap.shards[i]->getBgFetcher();
        if (bgfetcher == NULL) {
            LOG(EXTENSION_LOG_WARNING,
                "Falied to start bg fetcher for shard %d", i);
            return false;
        }
        bgfetcher->start();
    }
    return true;
}

void EventuallyPersistentStore::stopBgFetcher() {
    for (uint16_t i = 0; i < vbMap.numShards; i++) {
        BgFetcher *bgfetcher = vbMap.shards[i]->getBgFetcher();
        if (multiBGFetchEnabled() && bgfetcher->pendingJob()) {
            LOG(EXTENSION_LOG_WARNING,
                "Shutting down engine while there are still pending data "
                "read for shard %d from database storage", i);
        }
        LOG(EXTENSION_LOG_INFO, "Stopping bg fetcher for underlying storage");
        bgfetcher->stop();
    }
}

RCPtr<VBucket> EventuallyPersistentStore::getVBucket(uint16_t vbid,
                                                vbucket_state_t wanted_state) {
    RCPtr<VBucket> vb = vbMap.getBucket(vbid);
    vbucket_state_t found_state(vb ? vb->getState() : vbucket_state_dead);
    if (found_state == wanted_state) {
        return vb;
    } else {
        RCPtr<VBucket> rv;
        return rv;
    }
}

void
EventuallyPersistentStore::deleteExpiredItem(uint16_t vbid, std::string &key,
                                             time_t startTime,
                                             uint64_t revSeqno) {
    RCPtr<VBucket> vb = getVBucket(vbid);
    if (vb) {
<<<<<<< HEAD
=======
        // Obtain reader access to the VB state change lock so that
        // the VB can't switch state whilst we're processing
>>>>>>> 1527976f
        ReaderLockHolder rlh(vb->getStateLock());
        if (vb->getState() == vbucket_state_active) {
            int bucket_num(0);
            incExpirationStat(vb);
            LockHolder lh = vb->ht.getLockedBucket(key, &bucket_num);
            StoredValue *v = vb->ht.unlocked_find(key, bucket_num, true, false);
            if (v) {
                if (v->isTempNonExistentItem() || v->isTempDeletedItem()) {
                    // This is a temporary item whose background fetch for metadata
                    // has completed.
                    bool deleted = vb->ht.unlocked_del(key, bucket_num);
                    cb_assert(deleted);
                } else if (v->isExpired(startTime) && !v->isDeleted()) {
                    vb->ht.unlocked_softDelete(v, 0, getItemEvictionPolicy());
                    queueDirty(vb, v, &lh, NULL, false);
                }
            } else {
                if (eviction_policy == FULL_EVICTION) {
                    // Create a temp item and delete and push it
                    // into the checkpoint queue, only if the bloomfilter
                    // predicts that the item may exist on disk.
                    if (vb->maybeKeyExistsInFilter(key)) {
                        add_type_t rv = vb->ht.unlocked_addTempItem(bucket_num, key,
                                                                    eviction_policy);
                        if (rv == ADD_NOMEM) {
                            return;
                        }
                        v = vb->ht.unlocked_find(key, bucket_num, true, false);
                        v->setStoredValueState(StoredValue::state_deleted_key);
                        v->setRevSeqno(revSeqno);
                        vb->ht.unlocked_softDelete(v, 0, eviction_policy);
                        queueDirty(vb, v, &lh, NULL, false);
                    }
                }
            }
        }
    }
}

void
EventuallyPersistentStore::deleteExpiredItems(std::list<std::pair<uint16_t,
                                                        std::string> > &keys) {
    std::list<std::pair<uint16_t, std::string> >::iterator it;
    time_t startTime = ep_real_time();
    for (it = keys.begin(); it != keys.end(); it++) {
        deleteExpiredItem(it->first, it->second, startTime, 0);
    }
}

StoredValue *EventuallyPersistentStore::fetchValidValue(RCPtr<VBucket> &vb,
                                                        const std::string &key,
                                                        int bucket_num,
                                                        bool wantDeleted,
                                                        bool trackReference,
                                                        bool queueExpired) {
    StoredValue *v = vb->ht.unlocked_find(key, bucket_num, wantDeleted,
                                          trackReference);
    if (v && !v->isDeleted() && !v->isTempItem()) {
        // In the deleted case, we ignore expiration time.
        if (v->isExpired(ep_real_time())) {
            if (vb->getState() != vbucket_state_active) {
                return wantDeleted ? v : NULL;
            }
            if (queueExpired) {
                incExpirationStat(vb, false);
                vb->ht.unlocked_softDelete(v, 0, eviction_policy);
                queueDirty(vb, v, NULL, NULL, false, true);
            }
            return wantDeleted ? v : NULL;
        }
    }
    return v;
}

bool EventuallyPersistentStore::isMetaDataResident(RCPtr<VBucket> &vb,
                                                   const std::string &key) {

    cb_assert(vb);
    int bucket_num(0);
    LockHolder lh = vb->ht.getLockedBucket(key, &bucket_num);
    StoredValue *v = vb->ht.unlocked_find(key, bucket_num, false, false);

    if (v && !v->isTempItem()) {
        return true;
    } else {
        return false;
    }
}

protocol_binary_response_status EventuallyPersistentStore::evictKey(
                                                        const std::string &key,
                                                        uint16_t vbucket,
                                                        const char **msg,
                                                        size_t *msg_size,
                                                        bool force) {
    RCPtr<VBucket> vb = getVBucket(vbucket);
    if (!vb || (vb->getState() != vbucket_state_active && !force)) {
        return PROTOCOL_BINARY_RESPONSE_NOT_MY_VBUCKET;
    }

    int bucket_num(0);
    LockHolder lh = vb->ht.getLockedBucket(key, &bucket_num);
    StoredValue *v = fetchValidValue(vb, key, bucket_num, force, false);

    protocol_binary_response_status rv(PROTOCOL_BINARY_RESPONSE_SUCCESS);

    *msg_size = 0;
    if (v) {
        if (force)  {
            v->markClean();
        }
        if (v->isResident()) {
            if (vb->ht.unlocked_ejectItem(v, eviction_policy)) {
                *msg = "Ejected.";

                // Add key to bloom filter incase of full eviction mode
                if (getItemEvictionPolicy() == FULL_EVICTION) {
                    vb->addToFilter(key);
                }
            } else {
                *msg = "Can't eject: Dirty object.";
                rv = PROTOCOL_BINARY_RESPONSE_KEY_EEXISTS;
            }
        } else {
            *msg = "Already ejected.";
        }
    } else {
        if (eviction_policy == VALUE_ONLY) {
            *msg = "Not found.";
            rv = PROTOCOL_BINARY_RESPONSE_KEY_ENOENT;
        } else {
            *msg = "Already ejected.";
        }
    }

    return rv;
}

ENGINE_ERROR_CODE EventuallyPersistentStore::addTempItemForBgFetch(
                                                        LockHolder &lock,
                                                        int bucket_num,
                                                        const std::string &key,
                                                        RCPtr<VBucket> &vb,
                                                        const void *cookie,
                                                        bool metadataOnly,
                                                        bool isReplication) {

    add_type_t rv = vb->ht.unlocked_addTempItem(bucket_num, key,
                                                eviction_policy,
                                                isReplication);
    switch(rv) {
        case ADD_NOMEM:
            return ENGINE_ENOMEM;
        case ADD_EXISTS:
        case ADD_UNDEL:
        case ADD_SUCCESS:
        case ADD_TMP_AND_BG_FETCH:
            // Since the hashtable bucket is locked, we shouldn't get here
            abort();
        case ADD_BG_FETCH:
            lock.unlock();
            bgFetch(key, vb->getId(), cookie, metadataOnly);
    }
    return ENGINE_EWOULDBLOCK;
}

ENGINE_ERROR_CODE EventuallyPersistentStore::set(const Item &itm,
                                                 const void *cookie,
                                                 bool force,
                                                 uint8_t nru) {

    RCPtr<VBucket> vb = getVBucket(itm.getVBucketId());
    if (!vb || vb->getState() == vbucket_state_dead) {
        ++stats.numNotMyVBuckets;
        return ENGINE_NOT_MY_VBUCKET;
    } else if (vb->getState() == vbucket_state_replica && !force) {
        ++stats.numNotMyVBuckets;
        return ENGINE_NOT_MY_VBUCKET;
    } else if (vb->getState() == vbucket_state_pending && !force) {
        if (vb->addPendingOp(cookie)) {
            return ENGINE_EWOULDBLOCK;
        }
    }

    bool cas_op = (itm.getCas() != 0);
    int bucket_num(0);
    LockHolder lh = vb->ht.getLockedBucket(itm.getKey(), &bucket_num);
    StoredValue *v = vb->ht.unlocked_find(itm.getKey(), bucket_num, true,
                                          false);
    if (v && v->isLocked(ep_current_time()) &&
        (vb->getState() == vbucket_state_replica ||
         vb->getState() == vbucket_state_pending)) {
        v->unlock();
    }

    bool maybeKeyExists = true;
    // Check Bloomfilter's prediction if in full eviction policy
    // and for a CAS operation only.
    if (eviction_policy == FULL_EVICTION && itm.getCas() != 0) {
        // Check Bloomfilter's prediction
        if (!vb->maybeKeyExistsInFilter(itm.getKey())) {
            maybeKeyExists = false;
        }
    }

    mutation_type_t mtype = vb->ht.unlocked_set(v, itm, itm.getCas(), true, false,
                                                eviction_policy, nru,
                                                maybeKeyExists);

    Item& it = const_cast<Item&>(itm);
    uint64_t seqno = 0;
    ENGINE_ERROR_CODE ret = ENGINE_SUCCESS;
    switch (mtype) {
    case NOMEM:
        ret = ENGINE_ENOMEM;
        break;
    case INVALID_CAS:
    case IS_LOCKED:
        ret = ENGINE_KEY_EEXISTS;
        break;
    case NOT_FOUND:
        if (cas_op) {
            ret = ENGINE_KEY_ENOENT;
            break;
        }
        // FALLTHROUGH
    case WAS_DIRTY:
        // Even if the item was dirty, push it into the vbucket's open
        // checkpoint.
    case WAS_CLEAN:
        it.setCas(vb->nextHLCCas());
        v->setCas(it.getCas());
        queueDirty(vb, v, &lh, &seqno);
        it.setBySeqno(seqno);
        break;
    case NEED_BG_FETCH:
    {   // CAS operation with non-resident item + full eviction.
        if (v) {
            // temp item is already created. Simply schedule a bg fetch job
            lh.unlock();
            bgFetch(itm.getKey(), vb->getId(), cookie, true);
            return ENGINE_EWOULDBLOCK;
        }
        ret = addTempItemForBgFetch(lh, bucket_num, itm.getKey(), vb,
                                    cookie, true);
        break;
    }
    case INVALID_VBUCKET:
        ret = ENGINE_NOT_MY_VBUCKET;
        break;
    }

    return ret;
}

ENGINE_ERROR_CODE EventuallyPersistentStore::add(const Item &itm,
                                                 const void *cookie)
{
    RCPtr<VBucket> vb = getVBucket(itm.getVBucketId());
    if (!vb || vb->getState() == vbucket_state_dead ||
        vb->getState() == vbucket_state_replica) {
        ++stats.numNotMyVBuckets;
        return ENGINE_NOT_MY_VBUCKET;
    } else if(vb->getState() == vbucket_state_pending) {
        if (vb->addPendingOp(cookie)) {
            return ENGINE_EWOULDBLOCK;
        }
    }

    if (itm.getCas() != 0) {
        // Adding with a cas value doesn't make sense..
        return ENGINE_NOT_STORED;
    }

    int bucket_num(0);
    LockHolder lh = vb->ht.getLockedBucket(itm.getKey(), &bucket_num);
    StoredValue *v = vb->ht.unlocked_find(itm.getKey(), bucket_num, true,
                                          false);

    bool maybeKeyExists = true;
    if (eviction_policy == FULL_EVICTION) {
        // Check bloomfilter's prediction
        if (!vb->maybeKeyExistsInFilter(itm.getKey())) {
            maybeKeyExists = false;
        }
    }

    add_type_t atype = vb->ht.unlocked_add(bucket_num, v, itm,
                                           eviction_policy,
                                           true, true,
                                           maybeKeyExists);

    Item& it = const_cast<Item&>(itm);
    uint64_t seqno = 0;
    switch (atype) {
    case ADD_NOMEM:
        return ENGINE_ENOMEM;
    case ADD_EXISTS:
        return ENGINE_NOT_STORED;
    case ADD_TMP_AND_BG_FETCH:
        return addTempItemForBgFetch(lh, bucket_num, it.getKey(), vb,
                                     cookie, true);
    case ADD_BG_FETCH:
        lh.unlock();
        bgFetch(it.getKey(), vb->getId(), cookie, true);
        return ENGINE_EWOULDBLOCK;
    case ADD_SUCCESS:
    case ADD_UNDEL:
        it.setCas(vb->nextHLCCas());
        v->setCas(it.getCas());
        queueDirty(vb, v, &lh, &seqno);
        it.setBySeqno(seqno);
        break;
    }

    return ENGINE_SUCCESS;
}

ENGINE_ERROR_CODE EventuallyPersistentStore::replace(const Item &itm,
                                                     const void *cookie) {
    RCPtr<VBucket> vb = getVBucket(itm.getVBucketId());
    if (!vb || vb->getState() == vbucket_state_dead ||
        vb->getState() == vbucket_state_replica) {
        ++stats.numNotMyVBuckets;
        return ENGINE_NOT_MY_VBUCKET;
    } else if (vb->getState() == vbucket_state_pending) {
        if (vb->addPendingOp(cookie)) {
            return ENGINE_EWOULDBLOCK;
        }
    }

    int bucket_num(0);
    LockHolder lh = vb->ht.getLockedBucket(itm.getKey(), &bucket_num);
    StoredValue *v = vb->ht.unlocked_find(itm.getKey(), bucket_num, true,
                                          false);
    if (v) {
        if (v->isDeleted() || v->isTempDeletedItem() ||
            v->isTempNonExistentItem()) {
            return ENGINE_KEY_ENOENT;
        }

        mutation_type_t mtype;
        if (eviction_policy == FULL_EVICTION && v->isTempInitialItem()) {
            mtype = NEED_BG_FETCH;
        } else {
            mtype = vb->ht.unlocked_set(v, itm, 0, true, false, eviction_policy,
                                        0xff);
        }

        Item& it = const_cast<Item&>(itm);
        uint64_t seqno = 0;
        ENGINE_ERROR_CODE ret = ENGINE_SUCCESS;
        switch (mtype) {
            case NOMEM:
                ret = ENGINE_ENOMEM;
                break;
            case IS_LOCKED:
                ret = ENGINE_KEY_EEXISTS;
                break;
            case INVALID_CAS:
            case NOT_FOUND:
                ret = ENGINE_NOT_STORED;
                break;
                // FALLTHROUGH
            case WAS_DIRTY:
                // Even if the item was dirty, push it into the vbucket's open
                // checkpoint.
            case WAS_CLEAN:
                it.setCas(vb->nextHLCCas());
                v->setCas(it.getCas());
                queueDirty(vb, v, &lh, &seqno);
                it.setBySeqno(seqno);
                break;
            case NEED_BG_FETCH:
            {
                // temp item is already created. Simply schedule a bg fetch job
                lh.unlock();
                bgFetch(it.getKey(), vb->getId(), cookie, true);
                ret = ENGINE_EWOULDBLOCK;
                break;
            }
            case INVALID_VBUCKET:
                ret = ENGINE_NOT_MY_VBUCKET;
                break;
        }

        return ret;
    } else {
        if (eviction_policy == VALUE_ONLY) {
            return ENGINE_KEY_ENOENT;
        }

        if (vb->maybeKeyExistsInFilter(itm.getKey())) {
            return addTempItemForBgFetch(lh, bucket_num, itm.getKey(), vb,
                                         cookie, false);
        } else {
            // As bloomfilter predicted that item surely doesn't exist
            // on disk, return ENOENT for replace().
            return ENGINE_KEY_ENOENT;
        }
    }
}

ENGINE_ERROR_CODE EventuallyPersistentStore::addTAPBackfillItem(
                                                        const Item &itm,
                                                        uint8_t nru,
                                                        bool genBySeqno,
                                                        ExtendedMetaData *emd) {

    RCPtr<VBucket> vb = getVBucket(itm.getVBucketId());
    if (!vb ||
        vb->getState() == vbucket_state_dead ||
        vb->getState() == vbucket_state_active) {
        ++stats.numNotMyVBuckets;
        return ENGINE_NOT_MY_VBUCKET;
    }

    int bucket_num(0);
    LockHolder lh = vb->ht.getLockedBucket(itm.getKey(), &bucket_num);
    StoredValue *v = vb->ht.unlocked_find(itm.getKey(), bucket_num, true,
                                          false);

    // Note that this function is only called on replica or pending vbuckets.
    if (v && v->isLocked(ep_current_time())) {
        v->unlock();
    }
    mutation_type_t mtype = vb->ht.unlocked_set(v, itm, 0, true, true,
                                                eviction_policy, nru);

    ENGINE_ERROR_CODE ret = ENGINE_SUCCESS;
    switch (mtype) {
    case NOMEM:
        ret = ENGINE_ENOMEM;
        break;
    case INVALID_CAS:
    case IS_LOCKED:
        ret = ENGINE_KEY_EEXISTS;
        break;
    case WAS_DIRTY:
        // FALLTHROUGH, to ensure the bySeqno for the hashTable item is
        // set correctly, and also the sequence numbers are ordered correctly.
        // (MB-14003)
    case NOT_FOUND:
        // FALLTHROUGH
    case WAS_CLEAN:
        /* set the conflict resolution mode from the extended meta data *
         * Given that the mode is already set, we don't need to set the *
         * conflict resolution mode in queueDirty */
        if (emd) {
            v->setConflictResMode(
                 static_cast<enum conflict_resolution_mode>(
                                      emd->getConflictResMode()));
        }
        vb->setMaxCas(v->getCas());
        queueDirty(vb, v, &lh, NULL,true, true, genBySeqno, false);
        break;
    case INVALID_VBUCKET:
        ret = ENGINE_NOT_MY_VBUCKET;
        break;
    case NEED_BG_FETCH:
        // SET on a non-active vbucket should not require a bg_metadata_fetch.
        abort();
    }

    // Update drift counter for vbucket upon a success only
    if (ret == ENGINE_SUCCESS && emd) {
        vb->setDriftCounter(emd->getAdjustedTime());
    }

    return ret;
}

class KVStatsCallback : public Callback<kvstats_ctx> {
    public:
        KVStatsCallback(EventuallyPersistentStore *store)
            : epstore(store) { }

        void callback(kvstats_ctx &ctx) {
            RCPtr<VBucket> vb = epstore->getVBucket(ctx.vbucket);
            if (vb) {
                vb->fileSpaceUsed = ctx.fileSpaceUsed;
                vb->fileSize = ctx.fileSize;
            }
        }

    private:
        EventuallyPersistentStore *epstore;
};

void EventuallyPersistentStore::snapshotVBuckets(const Priority &priority,
                                                 uint16_t shardId) {

    class VBucketStateVisitor : public VBucketVisitor {
    public:
        VBucketStateVisitor(VBucketMap &vb_map, uint16_t sid)
            : vbuckets(vb_map), shardId(sid) { }
        bool visitBucket(RCPtr<VBucket> &vb) {
            if (vbuckets.getShard(vb->getId())->getId() == shardId) {
                snapshot_range_t range;
                vb->getPersistedSnapshot(range);
                std::string failovers = vb->failovers->toJSON();
                uint64_t chkId = vbuckets.getPersistenceCheckpointId(vb->getId());

                vbucket_state vb_state(vb->getState(), chkId, 0,
                                       vb->getHighSeqno(), vb->getPurgeSeqno(),
                                       range.start, range.end, vb->getMaxCas(),
                                       vb->getDriftCounter() ,failovers);
                states.insert(std::pair<uint16_t, vbucket_state>(vb->getId(), vb_state));
            }
            return false;
        }

        void visit(StoredValue*) {
            cb_assert(false); // this does not happen
        }

        std::map<uint16_t, vbucket_state> states;

    private:
        VBucketMap &vbuckets;
        uint16_t shardId;
    };

    KVShard *shard = vbMap.shards[shardId];
    if (priority == Priority::VBucketPersistLowPriority) {
        shard->setLowPriorityVbSnapshotFlag(false);
    } else {
        shard->setHighPriorityVbSnapshotFlag(false);
    }

    KVStatsCallback kvcb(this);
    VBucketStateVisitor v(vbMap, shard->getId());
    visit(v);
    hrtime_t start = gethrtime();

    bool success = true;
    vbucket_map_t::reverse_iterator iter = v.states.rbegin();
    for (; iter != v.states.rend(); ++iter) {
        LockHolder lh(vb_mutexes[iter->first], true /*tryLock*/);
        if (!lh.islocked()) {
            continue;
        }
        KVStore *rwUnderlying = getRWUnderlying(iter->first);
        if (!rwUnderlying->snapshotVBucket(iter->first, iter->second,
                    &kvcb)) {
            LOG(EXTENSION_LOG_WARNING,
                    "VBucket snapshot task failed!!! Rescheduling");
            success = false;
            break;
        }

        if (priority == Priority::VBucketPersistHighPriority) {
            if (vbMap.setBucketCreation(iter->first, false)) {
                LOG(EXTENSION_LOG_INFO, "VBucket %d created", iter->first);
            }
        }
    }

    if (!success) {
        scheduleVBSnapshot(priority, shard->getId());
    } else {
        stats.snapshotVbucketHisto.add((gethrtime() - start) / 1000);
    }
}

bool EventuallyPersistentStore::persistVBState(const Priority &priority,
                                               uint16_t vbid) {
    schedule_vbstate_persist[vbid] = false;

    RCPtr<VBucket> vb = getVBucket(vbid);
    if (!vb) {
        LOG(EXTENSION_LOG_WARNING,
            "VBucket %d not exist!!! vb_state persistence task failed!!!", vbid);
        return false;
    }

    bool inverse = false;
    LockHolder lh(vb_mutexes[vbid], true /*tryLock*/);
    if (!lh.islocked()) {
        if (schedule_vbstate_persist[vbid].compare_exchange_strong(inverse,
                                                                   true)) {
            return true;
        } else {
            return false;
        }
    }

    KVStatsCallback kvcb(this);
    uint64_t chkId = vbMap.getPersistenceCheckpointId(vbid);
    std::string failovers = vb->failovers->toJSON();

    snapshot_range_t range;
    vb->getPersistedSnapshot(range);
    vbucket_state vb_state(vb->getState(), chkId, 0, vb->getHighSeqno(),
                           vb->getPurgeSeqno(), range.start, range.end,
                           vb->getMaxCas(), vb->getDriftCounter(),
                           failovers);

    KVStore *rwUnderlying = getRWUnderlying(vbid);
    if (rwUnderlying->snapshotVBucket(vbid, vb_state, &kvcb)) {
        if (vbMap.setBucketCreation(vbid, false)) {
            LOG(EXTENSION_LOG_INFO, "VBucket %d created", vbid);
        }
    } else {
        LOG(EXTENSION_LOG_WARNING,
            "VBucket %d: vb_state persistence task failed!!! Rescheduling", vbid);

        if (schedule_vbstate_persist[vbid].compare_exchange_strong(inverse,
                                                                   true)) {
            return true;
        } else {
            return false;
        }
    }
    return false;
}

ENGINE_ERROR_CODE EventuallyPersistentStore::setVBucketState(uint16_t vbid,
                                                           vbucket_state_t to,
                                                           bool transfer,
                                                           bool notify_dcp) {
    // Lock to prevent a race condition between a failed update and add.
    LockHolder lh(vbsetMutex);
    RCPtr<VBucket> vb = vbMap.getBucket(vbid);
    if (vb && to == vb->getState()) {
        return ENGINE_SUCCESS;
    }

    if (vb) {
        vbucket_state_t oldstate = vb->getState();
        if (oldstate != to && notify_dcp) {
            engine.getDcpConnMap().vbucketStateChanged(vbid, to);
        }

        vb->setState(to, engine.getServerApi());

        if (to == vbucket_state_active && oldstate == vbucket_state_replica) {
            /**
             * Update snapshot range when vbucket goes from being a replica
             * to active, to maintain the correct snapshot sequence numbers
             * even in a failover scenario.
             */
            vb->checkpointManager.resetSnapshotRange();
        }

        if (to == vbucket_state_active && !transfer) {
            snapshot_range_t range;
            vb->getPersistedSnapshot(range);
            if (range.end == vbMap.getPersistenceSeqno(vbid)) {
                vb->failovers->createEntry(range.end);
            } else {
                vb->failovers->createEntry(range.start);
            }
        }

        lh.unlock();
        if (oldstate == vbucket_state_pending &&
            to == vbucket_state_active) {
            ExTask notifyTask = new PendingOpsNotification(engine, vb);
            ExecutorPool::get()->schedule(notifyTask, NONIO_TASK_IDX);
        }
        scheduleVBStatePersist(Priority::VBucketPersistLowPriority, vbid);
    } else {
        FailoverTable* ft = new FailoverTable(engine.getMaxFailoverEntries());
        KVShard* shard = vbMap.getShard(vbid);
        shared_ptr<Callback<uint16_t> > cb(new NotifyFlusherCB(shard));
        RCPtr<VBucket> newvb(new VBucket(vbid, to, stats,
                                         engine.getCheckpointConfig(),
                                         shard, 0, 0, 0, ft, cb));
        // The first checkpoint for active vbucket should start with id 2.
        uint64_t start_chk_id = (to == vbucket_state_active) ? 2 : 0;
        newvb->checkpointManager.setOpenCheckpointId(start_chk_id);
        if (vbMap.addBucket(newvb) == ENGINE_ERANGE) {
            lh.unlock();
            return ENGINE_ERANGE;
        }
        vbMap.setPersistenceCheckpointId(vbid, 0);
        vbMap.setPersistenceSeqno(vbid, 0);
        vbMap.setBucketCreation(vbid, true);
        lh.unlock();
        scheduleVBStatePersist(Priority::VBucketPersistHighPriority, vbid);
    }
    return ENGINE_SUCCESS;
}

bool EventuallyPersistentStore::scheduleVBSnapshot(const Priority &p) {
    KVShard *shard = NULL;
    if (p == Priority::VBucketPersistHighPriority) {
        for (size_t i = 0; i < vbMap.numShards; ++i) {
            shard = vbMap.shards[i];
            if (shard->setHighPriorityVbSnapshotFlag(true)) {
                ExTask task = new VBSnapshotTask(&engine, p, i, true);
                ExecutorPool::get()->schedule(task, WRITER_TASK_IDX);
            }
        }
    } else {
        for (size_t i = 0; i < vbMap.numShards; ++i) {
            shard = vbMap.shards[i];
            if (shard->setLowPriorityVbSnapshotFlag(true)) {
                ExTask task = new VBSnapshotTask(&engine, p, i, true);
                ExecutorPool::get()->schedule(task, WRITER_TASK_IDX);
            }
        }
    }
    if (stats.isShutdown) {
        return false;
    }
    return true;
}

void EventuallyPersistentStore::scheduleVBSnapshot(const Priority &p,
                                                   uint16_t shardId,
                                                   bool force) {
    KVShard *shard = vbMap.shards[shardId];
    if (p == Priority::VBucketPersistHighPriority) {
        if (force || shard->setHighPriorityVbSnapshotFlag(true)) {
            ExTask task = new VBSnapshotTask(&engine, p, shardId, true);
            ExecutorPool::get()->schedule(task, WRITER_TASK_IDX);
        }
    } else {
        if (force || shard->setLowPriorityVbSnapshotFlag(true)) {
            ExTask task = new VBSnapshotTask(&engine, p, shardId, true);
            ExecutorPool::get()->schedule(task, WRITER_TASK_IDX);
        }
    }
}

void EventuallyPersistentStore::scheduleVBStatePersist(const Priority &priority,
                                                       uint16_t vbid,
                                                       bool force) {
    bool inverse = false;
    if (force ||
        schedule_vbstate_persist[vbid].compare_exchange_strong(inverse, true)) {
        ExTask task = new VBStatePersistTask(&engine, priority, vbid, true);
        ExecutorPool::get()->schedule(task, WRITER_TASK_IDX);
    }
}

bool EventuallyPersistentStore::completeVBucketDeletion(uint16_t vbid,
                                                        const void* cookie) {
    LockHolder lh(vbsetMutex);

    hrtime_t start_time(gethrtime());
    RCPtr<VBucket> vb = vbMap.getBucket(vbid);
    if (!vb || vb->getState() == vbucket_state_dead ||
         vbMap.isBucketDeletion(vbid)) {
        lh.unlock();
        LockHolder vlh(vb_mutexes[vbid]);
        getRWUnderlying(vbid)->delVBucket(vbid);
        vbMap.setBucketDeletion(vbid, false);
        vbMap.setPersistenceSeqno(vbid, 0);
        ++stats.vbucketDeletions;
    }

    hrtime_t spent(gethrtime() - start_time);
    hrtime_t wall_time = spent / 1000;
    BlockTimer::log(spent, "disk_vb_del", stats.timingLog);
    stats.diskVBDelHisto.add(wall_time);
    atomic_setIfBigger(stats.vbucketDelMaxWalltime, wall_time);
    stats.vbucketDelTotWalltime.fetch_add(wall_time);
    if (cookie) {
        engine.notifyIOComplete(cookie, ENGINE_SUCCESS);
    }

    return true;
}

void EventuallyPersistentStore::scheduleVBDeletion(RCPtr<VBucket> &vb,
                                                   const void* cookie,
                                                   double delay) {
    ExTask delTask = new VBucketMemoryDeletionTask(engine, vb, delay);
    ExecutorPool::get()->schedule(delTask, NONIO_TASK_IDX);

    if (vbMap.setBucketDeletion(vb->getId(), true)) {
        ExTask task = new VBDeleteTask(&engine, vb->getId(), cookie,
                                       Priority::VBucketDeletionPriority);
        ExecutorPool::get()->schedule(task, WRITER_TASK_IDX);
    }
}

ENGINE_ERROR_CODE EventuallyPersistentStore::deleteVBucket(uint16_t vbid,
                                                           const void* c) {
    // Lock to prevent a race condition between a failed update and add
    // (and delete).
    LockHolder lh(vbsetMutex);

    RCPtr<VBucket> vb = vbMap.getBucket(vbid);
    if (!vb) {
        return ENGINE_NOT_MY_VBUCKET;
    }

    engine.getDcpConnMap().vbucketStateChanged(vbid, vbucket_state_dead);
    vbMap.removeBucket(vbid);
    lh.unlock();
    scheduleVBDeletion(vb, c);
    if (c) {
        return ENGINE_EWOULDBLOCK;
    }
    return ENGINE_SUCCESS;
}

ENGINE_ERROR_CODE EventuallyPersistentStore::compactDB(uint16_t vbid,
                                                       compaction_ctx c,
                                                       const void *cookie) {
    RCPtr<VBucket> vb = vbMap.getBucket(vbid);
    if (!vb) {
        return ENGINE_NOT_MY_VBUCKET;
    }

    LockHolder lh(compactionLock);
    ExTask task = new CompactVBucketTask(&engine, Priority::CompactorPriority,
                                         vbid, c, cookie);
    compactionTasks.push_back(std::make_pair(vbid, task));
    if (compactionTasks.size() > 1) {
        if ((stats.diskQueueSize > compactionWriteQueueCap &&
            compactionTasks.size() > (vbMap.getNumShards() / 2)) ||
            engine.getWorkLoadPolicy().getWorkLoadPattern() == READ_HEAVY) {
            // Snooze a new compaction task.
            // We will wake it up when one of the existing compaction tasks is done.
            task->snooze(60);
        }
    }

    ExecutorPool::get()->schedule(task, WRITER_TASK_IDX);

    LOG(EXTENSION_LOG_DEBUG, "Scheduled compaction task %d on vbucket %d,"
        "purge_before_ts = %lld, purge_before_seq = %lld, dropdeletes = %d",
        task->getId(), vbid, c.purge_before_ts,
        c.purge_before_seq, c.drop_deletes);

   return ENGINE_EWOULDBLOCK;
}

class ExpiredItemsCallback : public Callback<compaction_ctx> {
    public:
        ExpiredItemsCallback(EventuallyPersistentStore *store, uint16_t vbid)
            : epstore(store), vbucket(vbid) { }

        void callback(compaction_ctx &ctx) {
            std::list<expiredItemCtx>::iterator it;
            for (it  = ctx.expiredItems.begin();
                 it != ctx.expiredItems.end(); it++) {
                if (epstore->compactionCanExpireItems()) {
                    epstore->deleteExpiredItem(vbucket, it->keyStr,
                                               ctx.curr_time,
                                               it->revSeqno);
                }
            }
        }

    private:
        EventuallyPersistentStore *epstore;
        uint16_t vbucket;
};

bool EventuallyPersistentStore::compactVBucket(const uint16_t vbid,
                                               compaction_ctx *ctx,
                                               const void *cookie) {
    ENGINE_ERROR_CODE err = ENGINE_SUCCESS;
    RCPtr<VBucket> vb = vbMap.getBucket(vbid);
    if (vb) {
        LockHolder lh(vb_mutexes[vbid], true /*tryLock*/);
        if (!lh.islocked()) {
            return true; // Schedule a compaction task again.
        }

        Configuration &config = getEPEngine().getConfiguration();
        if (config.isBfilterEnabled()) {
            size_t initial_estimation = config.getBfilterKeyCount();
            size_t estimated_count;
            size_t num_deletes =
                    getROUnderlying(vbid)->getNumPersistedDeletes(vbid);
            if (eviction_policy == VALUE_ONLY) {
                /**
                 * VALUE-ONLY EVICTION POLICY
                 * Obtain number of persisted deletes from underlying kvstore.
                 * Bloomfilter's estimated_key_count = 1.25 * deletes
                 */

                estimated_count = round(1.25 * num_deletes);
                ctx->bfcb = new BfilterCB(this, vbid, false);
            } else {
                /**
                 * FULL EVICTION POLICY
                 * First determine if the resident ratio of vbucket is less than
                 * the threshold from configuration.
                 */

                bool residentRatioAlert = vb->isResidentRatioUnderThreshold(
                                                getBfiltersResidencyThreshold(),
                                                eviction_policy);
                ctx->bfcb = new BfilterCB(this, vbid, residentRatioAlert);

                /**
                 * Based on resident ratio against threshold, estimate count.
                 *
                 * 1. If resident ratio is greater than the threshold:
                 * Obtain number of persisted deletes from underlying kvstore.
                 * Obtain number of non-resident-items for vbucket.
                 * Bloomfilter's estimated_key_count =
                 *                              1.25 * (deletes + non-resident)
                 *
                 * 2. Otherwise:
                 * Obtain number of items for vbucket.
                 * Bloomfilter's estimated_key_count =
                 *                              1.25 * (num_items)
                 */

                if (residentRatioAlert) {
                    estimated_count = round(1.25 *
                                            vb->getNumItems(eviction_policy));
                } else {
                    estimated_count = round(1.25 * (num_deletes +
                                vb->getNumNonResidentItems(eviction_policy)));
                }
            }
            if (estimated_count < initial_estimation) {
                estimated_count = initial_estimation;
            }
            vb->initTempFilter(estimated_count, config.getBfilterFpProb());
        }

        if (vb->getState() == vbucket_state_active) {
            // Set the current time ONLY for active vbuckets.
            ctx->curr_time = ep_real_time();
        } else {
            ctx->curr_time = 0;
        }
        ExpiredItemsCallback cb(this, vbid);
        KVStatsCallback kvcb(this);
        if (getRWUnderlying(vbid)->compactVBucket(vbid, ctx, cb, kvcb)) {
            if (config.isBfilterEnabled()) {
                vb->swapFilter();
            } else {
                vb->clearFilter();
            }
        } else {
            LOG(EXTENSION_LOG_WARNING, "Compaction: Not successful for vb %u, "
                    "clearing bloom filter, if any.", vb->getId());
            vb->clearFilter();
        }
        vb->setPurgeSeqno(ctx->max_purged_seq);
    } else {
        err = ENGINE_NOT_MY_VBUCKET;
        engine.storeEngineSpecific(cookie, NULL);
        //Decrement session counter here, as memcached thread wouldn't
        //visit the engine interface in case of a NOT_MY_VB notification
        engine.decrementSessionCtr();

    }

    LockHolder lh(compactionLock);
    bool erased = false, woke = false;
    std::list<CompTaskEntry>::iterator it = compactionTasks.begin();
    while (it != compactionTasks.end()) {
        if ((*it).first == vbid) {
            it = compactionTasks.erase(it);
            erased = true;
        } else {
            ExTask &task = (*it).second;
            if (task->getState() == TASK_SNOOZED) {
                ExecutorPool::get()->wake(task->getId());
                woke = true;
            }
            ++it;
        }
        if (erased && woke) {
            break;
        }
    }
    lh.unlock();

    if (cookie) {
        engine.notifyIOComplete(cookie, err);
    }
    --stats.pendingCompactions;
    return false;
}

bool EventuallyPersistentStore::resetVBucket(uint16_t vbid) {
    LockHolder lh(vbsetMutex);
    bool rv(false);

    RCPtr<VBucket> vb = vbMap.getBucket(vbid);
    if (vb) {
        vbucket_state_t vbstate = vb->getState();

        vbMap.removeBucket(vbid);
        lh.unlock();

        std::list<std::string> tap_cursors = vb->checkpointManager.
                                             getCursorNames();
        // Delete and recreate the vbucket database file
        scheduleVBDeletion(vb, NULL, 0);
        setVBucketState(vbid, vbstate, false);

        // Copy the all cursors from the old vbucket into the new vbucket
        RCPtr<VBucket> newvb = vbMap.getBucket(vbid);
        newvb->checkpointManager.resetCursors(tap_cursors);

        rv = true;
    }
    return rv;
}

extern "C" {

    typedef struct {
        EventuallyPersistentEngine* engine;
        std::map<std::string, std::string> smap;
    } snapshot_stats_t;

    static void add_stat(const char *key, const uint16_t klen,
                         const char *val, const uint32_t vlen,
                         const void *cookie) {
        cb_assert(cookie);
        void *ptr = const_cast<void *>(cookie);
        snapshot_stats_t* snap = static_cast<snapshot_stats_t*>(ptr);
        ObjectRegistry::onSwitchThread(snap->engine);

        std::string k(key, klen);
        std::string v(val, vlen);
        snap->smap.insert(std::pair<std::string, std::string>(k, v));
    }
}

void EventuallyPersistentStore::snapshotStats() {
    snapshot_stats_t snap;
    snap.engine = &engine;
    std::map<std::string, std::string>  smap;
    bool rv = engine.getStats(&snap, NULL, 0, add_stat) == ENGINE_SUCCESS &&
              engine.getStats(&snap, "tap", 3, add_stat) == ENGINE_SUCCESS &&
              engine.getStats(&snap, "dcp", 3, add_stat) == ENGINE_SUCCESS;

    if (rv && stats.isShutdown) {
        snap.smap["ep_force_shutdown"] = stats.forceShutdown ?
                                                              "true" : "false";
        std::stringstream ss;
        ss << ep_real_time();
        snap.smap["ep_shutdown_time"] = ss.str();
    }
    getOneRWUnderlying()->snapshotStats(snap.smap);
}

void EventuallyPersistentStore::updateBGStats(const hrtime_t init,
                                              const hrtime_t start,
                                              const hrtime_t stop) {
    if (stop >= start && start >= init) {
        // skip the measurement if the counter wrapped...
        ++stats.bgNumOperations;
        hrtime_t w = (start - init) / 1000;
        BlockTimer::log(start - init, "bgwait", stats.timingLog);
        stats.bgWaitHisto.add(w);
        stats.bgWait.fetch_add(w);
        atomic_setIfLess(stats.bgMinWait, w);
        atomic_setIfBigger(stats.bgMaxWait, w);

        hrtime_t l = (stop - start) / 1000;
        BlockTimer::log(stop - start, "bgload", stats.timingLog);
        stats.bgLoadHisto.add(l);
        stats.bgLoad.fetch_add(l);
        atomic_setIfLess(stats.bgMinLoad, l);
        atomic_setIfBigger(stats.bgMaxLoad, l);
    }
}

void EventuallyPersistentStore::completeBGFetch(const std::string &key,
                                                uint16_t vbucket,
                                                const void *cookie,
                                                hrtime_t init,
                                                bool isMeta) {
    hrtime_t start(gethrtime());
    // Go find the data
    RememberingCallback<GetValue> gcb;
    if (isMeta) {
        gcb.val.setPartial();
        ++stats.bg_meta_fetched;
    } else {
        ++stats.bg_fetched;
    }
    getROUnderlying(vbucket)->get(key, vbucket, gcb);
    gcb.waitForValue();
    cb_assert(gcb.fired);
    ENGINE_ERROR_CODE status = gcb.val.getStatus();

    // Lock to prevent a race condition between a fetch for restore and delete
    LockHolder lh(vbsetMutex);

    RCPtr<VBucket> vb = getVBucket(vbucket);
    if (vb) {
        int bucket_num(0);
        LockHolder hlh = vb->ht.getLockedBucket(key, &bucket_num);
        StoredValue *v = fetchValidValue(vb, key, bucket_num, true);
        if (isMeta) {
            if ((v && v->unlocked_restoreMeta(gcb.val.getValue(),
                                             gcb.val.getStatus(), vb->ht))
                || ENGINE_KEY_ENOENT == status) {
                /* If ENGINE_KEY_ENOENT is the status from storage and the temp
                 key is removed from hash table by the time bgfetch returns
                 (in case multiple bgfetch is scheduled for a key), we still
                 need to return ENGINE_SUCCESS to the memcached worker thread,
                 so that the worker thread can visit the ep-engine and figure
                 out the correct flow */
                status = ENGINE_SUCCESS;
            }
        } else {
            bool restore = false;
            if (v && v->isResident()) {
                status = ENGINE_SUCCESS;
            } else {
                switch (eviction_policy) {
                    case VALUE_ONLY:
                        if (v && !v->isResident() && !v->isDeleted()) {
                            restore = true;
                        }
                        break;
                    case FULL_EVICTION:
                        if (v) {
                            if (v->isTempInitialItem() ||
                                (!v->isResident() && !v->isDeleted())) {
                                restore = true;
                            }
                        }
                        break;
                    default:
                        throw std::logic_error("Unknown eviction policy");
                }
            }

            if (restore) {
                if (gcb.val.getStatus() == ENGINE_SUCCESS) {
                    v->unlocked_restoreValue(gcb.val.getValue(), vb->ht);
                    cb_assert(v->isResident());
                    if (vb->getState() == vbucket_state_active &&
                        v->getExptime() != gcb.val.getValue()->getExptime() &&
                        v->getCas() == gcb.val.getValue()->getCas()) {
                        // MB-9306: It is possible that by the time bgfetcher
                        // returns, the item may have been updated and queued
                        // Hence test the CAS value to be the same first.
                        // exptime mutated, schedule it into new checkpoint
                        queueDirty(vb, v, &hlh, NULL);
                    }
                } else if (gcb.val.getStatus() == ENGINE_KEY_ENOENT) {
                    v->setStoredValueState(
                                          StoredValue::state_non_existent_key);
                    if (eviction_policy == FULL_EVICTION) {
                        // For the full eviction, we should notify
                        // ENGINE_SUCCESS to the memcached worker thread, so
                        // that the worker thread can visit the ep-engine and
                        // figure out the correct error code.
                        status = ENGINE_SUCCESS;
                    }
                } else {
                    // underlying kvstore couldn't fetch requested data
                    // log returned error and notify TMPFAIL to client
                    LOG(EXTENSION_LOG_WARNING,
                        "Warning: failed background fetch for vb=%d "
                        "seq=%" PRId64 " key=%s", vbucket, v->getBySeqno(),
                        key.c_str());
                    status = ENGINE_TMPFAIL;
                }
            }
        }
    } else {
        LOG(EXTENSION_LOG_INFO, "VBucket %d's file was deleted in the middle of"
            " a bg fetch for key %s\n", vbucket, key.c_str());
        status = ENGINE_NOT_MY_VBUCKET;
    }

    lh.unlock();

    hrtime_t stop = gethrtime();
    updateBGStats(init, start, stop);
    bgFetchQueue--;

    delete gcb.val.getValue();
    engine.notifyIOComplete(cookie, status);
}

void EventuallyPersistentStore::completeBGFetchMulti(uint16_t vbId,
                                 std::vector<bgfetched_item_t> &fetchedItems,
                                 hrtime_t startTime)
{
    RCPtr<VBucket> vb = getVBucket(vbId);
    if (!vb) {
        std::vector<bgfetched_item_t>::iterator itemItr = fetchedItems.begin();
        for (; itemItr != fetchedItems.end(); ++itemItr) {
            engine.notifyIOComplete((*itemItr).second->cookie,
                                    ENGINE_NOT_MY_VBUCKET);
        }
        LOG(EXTENSION_LOG_WARNING,
            "EP Store completes %d of batched background fetch for "
            "for vBucket = %d that is already deleted\n",
            (int)fetchedItems.size(), vbId);
        return;
    }

    std::vector<bgfetched_item_t>::iterator itemItr = fetchedItems.begin();
    for (; itemItr != fetchedItems.end(); ++itemItr) {
        VBucketBGFetchItem *bgitem = (*itemItr).second;
        ENGINE_ERROR_CODE status = bgitem->value.getStatus();
        Item *fetchedValue = bgitem->value.getValue();
        const std::string &key = (*itemItr).first;

        int bucket = 0;
        LockHolder blh = vb->ht.getLockedBucket(key, &bucket);
        StoredValue *v = fetchValidValue(vb, key, bucket, true);
        if (bgitem->metaDataOnly) {
            if ((v && v->unlocked_restoreMeta(fetchedValue, status, vb->ht))
                || ENGINE_KEY_ENOENT == status) {
                /* If ENGINE_KEY_ENOENT is the status from storage and the temp
                 key is removed from hash table by the time bgfetch returns
                 (in case multiple bgfetch is scheduled for a key), we still
                 need to return ENGINE_SUCCESS to the memcached worker thread,
                 so that the worker thread can visit the ep-engine and figure
                 out the correct flow */
                status = ENGINE_SUCCESS;
            }
        } else {
            bool restore = false;
            if (v && v->isResident()) {
                status = ENGINE_SUCCESS;
            } else {
                switch (eviction_policy) {
                    case VALUE_ONLY:
                        if (v && !v->isResident() && !v->isDeleted()) {
                            restore = true;
                        }
                        break;
                    case FULL_EVICTION:
                        if (v) {
                            if (v->isTempInitialItem() ||
                                (!v->isResident() && !v->isDeleted())) {
                                restore = true;
                            }
                        }
                        break;
                    default:
                        throw std::logic_error("Unknown eviction policy");
                }
            }

            if (restore) {
                if (status == ENGINE_SUCCESS) {
                    v->unlocked_restoreValue(fetchedValue, vb->ht);
                    cb_assert(v->isResident());
                    if (vb->getState() == vbucket_state_active &&
                        v->getExptime() != fetchedValue->getExptime() &&
                        v->getCas() == fetchedValue->getCas()) {
                        // MB-9306: It is possible that by the time
                        // bgfetcher returns, the item may have been
                        // updated and queued
                        // Hence test the CAS value to be the same first.
                        // exptime mutated, schedule it into new checkpoint
                        queueDirty(vb, v, &blh, NULL);
                    }
                } else if (status == ENGINE_KEY_ENOENT) {
                    v->setStoredValueState(StoredValue::state_non_existent_key);
                    if (eviction_policy == FULL_EVICTION) {
                        // For the full eviction, we should notify
                        // ENGINE_SUCCESS to the memcached worker thread,
                        // so that the worker thread can visit the
                        // ep-engine and figure out the correct error
                        // code.
                        status = ENGINE_SUCCESS;
                    }
                } else {
                    // underlying kvstore couldn't fetch requested data
                    // log returned error and notify TMPFAIL to client
                    LOG(EXTENSION_LOG_WARNING,
                        "Warning: failed background fetch for vb=%d "
                        "key=%s", vbId, key.c_str());
                    status = ENGINE_TMPFAIL;
                }
            }
        }
        blh.unlock();

        if (bgitem->metaDataOnly) {
            ++stats.bg_meta_fetched;
        } else {
            ++stats.bg_fetched;
        }

        hrtime_t endTime = gethrtime();
        updateBGStats(bgitem->initTime, startTime, endTime);
        engine.notifyIOComplete(bgitem->cookie, status);
    }

    LOG(EXTENSION_LOG_DEBUG,
        "EP Store completes %d of batched background fetch "
        "for vBucket = %d endTime = %lld\n",
        fetchedItems.size(), vbId, gethrtime()/1000000);
}

void EventuallyPersistentStore::bgFetch(const std::string &key,
                                        uint16_t vbucket,
                                        const void *cookie,
                                        bool isMeta) {
    std::stringstream ss;

    if (multiBGFetchEnabled()) {
        RCPtr<VBucket> vb = getVBucket(vbucket);
        cb_assert(vb);
        KVShard *myShard = vbMap.getShard(vbucket);

        // schedule to the current batch of background fetch of the given
        // vbucket
        VBucketBGFetchItem * fetchThis = new VBucketBGFetchItem(cookie,
                                                                isMeta);
        vb->queueBGFetchItem(key, fetchThis, myShard->getBgFetcher());
        myShard->getBgFetcher()->notifyBGEvent();
        ss << "Queued a background fetch, now at "
           << vb->numPendingBGFetchItems() << std::endl;
        LOG(EXTENSION_LOG_DEBUG, "%s", ss.str().c_str());
    } else {
        bgFetchQueue++;
        stats.maxRemainingBgJobs = std::max(stats.maxRemainingBgJobs,
                                            bgFetchQueue.load());
        ExecutorPool* iom = ExecutorPool::get();
        ExTask task = new BGFetchTask(&engine, key, vbucket, cookie,
                                      isMeta,
                                      Priority::BgFetcherGetMetaPriority,
                                      bgFetchDelay, false);
        iom->schedule(task, READER_TASK_IDX);
        ss << "Queued a background fetch, now at " << bgFetchQueue.load()
           << std::endl;
        LOG(EXTENSION_LOG_DEBUG, "%s", ss.str().c_str());
    }
}

GetValue EventuallyPersistentStore::getInternal(const std::string &key,
                                                uint16_t vbucket,
                                                const void *cookie,
                                                bool queueBG,
                                                bool honorStates,
                                                vbucket_state_t allowedState,
                                                bool trackReference) {

    vbucket_state_t disallowedState = (allowedState == vbucket_state_active) ?
        vbucket_state_replica : vbucket_state_active;
    RCPtr<VBucket> vb = getVBucket(vbucket);
    if (!vb) {
        ++stats.numNotMyVBuckets;
        return GetValue(NULL, ENGINE_NOT_MY_VBUCKET);
    } else if (honorStates && vb->getState() == vbucket_state_dead) {
        ++stats.numNotMyVBuckets;
        return GetValue(NULL, ENGINE_NOT_MY_VBUCKET);
    } else if (honorStates && vb->getState() == disallowedState) {
        ++stats.numNotMyVBuckets;
        return GetValue(NULL, ENGINE_NOT_MY_VBUCKET);
    } else if (honorStates && vb->getState() == vbucket_state_pending) {
        if (vb->addPendingOp(cookie)) {
            return GetValue(NULL, ENGINE_EWOULDBLOCK);
        }
    }

    int bucket_num(0);
    LockHolder lh = vb->ht.getLockedBucket(key, &bucket_num);
    StoredValue *v = fetchValidValue(vb, key, bucket_num, true,
                                     trackReference);
    if (v) {
        if (v->isDeleted()) {
            GetValue rv;
            return rv;
        }
        if (v->isTempDeletedItem() || v->isTempNonExistentItem()) {
            // Delete a temp non-existent item to ensure that
            // if the get were issued over an item that doesn't
            // exist, then we dont preserve a temp item.
            vb->ht.unlocked_del(key, bucket_num);
            GetValue rv;
            return rv;
        }

        // If the value is not resident, wait for it...
        if (!v->isResident()) {
            if (queueBG) {
                bgFetch(key, vbucket, cookie);
            }
            return GetValue(NULL, ENGINE_EWOULDBLOCK, v->getBySeqno(),
                            true, v->getNRUValue());
        }

        GetValue rv(v->toItem(v->isLocked(ep_current_time()), vbucket),
                    ENGINE_SUCCESS, v->getBySeqno(), false, v->getNRUValue());
        return rv;
    } else {
        if (eviction_policy == VALUE_ONLY || diskFlushAll) {
            GetValue rv;
            return rv;
        }

        if (vb->maybeKeyExistsInFilter(key)) {
            ENGINE_ERROR_CODE ec = ENGINE_EWOULDBLOCK;
            if (queueBG) { // Full eviction and need a bg fetch.
                ec = addTempItemForBgFetch(lh, bucket_num, key, vb,
                                           cookie, false);
            }
            return GetValue(NULL, ec, -1, true);
        } else {
            // As bloomfilter predicted that item surely doesn't exist
            // on disk, return ENONET, for getInternal().
            GetValue rv;
            return rv;
        }
    }
}

GetValue EventuallyPersistentStore::getRandomKey() {
    long max = vbMap.getSize();

    long start = random() % max;
    long curr = start;
    Item *itm = NULL;

    while (itm == NULL) {
        RCPtr<VBucket> vb = getVBucket(curr++);
        while (!vb || vb->getState() != vbucket_state_active) {
            if (curr == start) {
                return GetValue(NULL, ENGINE_KEY_ENOENT);
            }
            if (curr == max) {
                curr = 0;
            }

            vb = getVBucket(curr++);
        }

        if ((itm = vb->ht.getRandomKey(random())) != NULL) {
            GetValue rv(itm, ENGINE_SUCCESS);
            return rv;
        }

        if (curr == max) {
            curr = 0;
        }

        if (curr == start) {
            return GetValue(NULL, ENGINE_KEY_ENOENT);
        }
        // Search next vbucket
    }

    return GetValue(NULL, ENGINE_KEY_ENOENT);
}


ENGINE_ERROR_CODE EventuallyPersistentStore::getMetaData(
                                                        const std::string &key,
                                                        uint16_t vbucket,
                                                        const void *cookie,
                                                        ItemMetaData &metadata,
                                                        uint32_t &deleted,
                                                        uint8_t &confResMode,
                                                        bool trackReferenced)
{
    (void) cookie;
    RCPtr<VBucket> vb = getVBucket(vbucket);
    if (!vb || vb->getState() == vbucket_state_dead ||
        vb->getState() == vbucket_state_replica) {
        ++stats.numNotMyVBuckets;
        return ENGINE_NOT_MY_VBUCKET;
    }

    int bucket_num(0);
    deleted = 0;
    LockHolder lh = vb->ht.getLockedBucket(key, &bucket_num);
    StoredValue *v = vb->ht.unlocked_find(key, bucket_num, true,
                                          trackReferenced);

    if (v) {
        stats.numOpsGetMeta++;

        if (v->isTempInitialItem()) { // Need bg meta fetch.
            bgFetch(key, vbucket, cookie, true);
            return ENGINE_EWOULDBLOCK;
        } else if (v->isTempNonExistentItem()) {
            metadata.cas = v->getCas();
            return ENGINE_KEY_ENOENT;
        } else {
            if (v->isTempDeletedItem() || v->isDeleted() ||
                v->isExpired(ep_real_time())) {
                deleted |= GET_META_ITEM_DELETED_FLAG;
            }

            if (v->isLocked(ep_current_time())) {
                metadata.cas = static_cast<uint64_t>(-1);
            } else {
                metadata.cas = v->getCas();
            }
            metadata.flags = v->getFlags();
            metadata.exptime = v->getExptime();
            metadata.revSeqno = v->getRevSeqno();
            confResMode = v->getConflictResMode();
            return ENGINE_SUCCESS;
        }
    } else {
        // The key wasn't found. However, this may be because it was previously
        // deleted or evicted with the full eviction strategy.
        // So, add a temporary item corresponding to the key to the hash table
        // and schedule a background fetch for its metadata from the persistent
        // store. The item's state will be updated after the fetch completes.
        //
        // Schedule this bgFetch only if the key is predicted to be may-be
        // existent on disk by the bloomfilter.

        if (vb->maybeKeyExistsInFilter(key)) {
            return addTempItemForBgFetch(lh, bucket_num, key, vb, cookie, true);
        } else {
            return ENGINE_KEY_ENOENT;
        }
    }
}

ENGINE_ERROR_CODE EventuallyPersistentStore::setWithMeta(
                                                     const Item &itm,
                                                     uint64_t cas,
                                                     uint64_t *seqno,
                                                     const void *cookie,
                                                     bool force,
                                                     bool allowExisting,
                                                     uint8_t nru,
                                                     bool genBySeqno,
                                                     ExtendedMetaData *emd,
                                                     bool isReplication)
{
    RCPtr<VBucket> vb = getVBucket(itm.getVBucketId());
    if (!vb || vb->getState() == vbucket_state_dead) {
        ++stats.numNotMyVBuckets;
        return ENGINE_NOT_MY_VBUCKET;
    } else if (vb->getState() == vbucket_state_replica && !force) {
        ++stats.numNotMyVBuckets;
        return ENGINE_NOT_MY_VBUCKET;
    } else if (vb->getState() == vbucket_state_pending && !force) {
        if (vb->addPendingOp(cookie)) {
            return ENGINE_EWOULDBLOCK;
        }
    }

    int bucket_num(0);
    LockHolder lh = vb->ht.getLockedBucket(itm.getKey(), &bucket_num);
    StoredValue *v = vb->ht.unlocked_find(itm.getKey(), bucket_num, true,
                                          false);

    bool maybeKeyExists = true;
    if (!force) {
        if (v)  {
            if (v->isTempInitialItem()) {
                bgFetch(itm.getKey(), itm.getVBucketId(), cookie, true);
                return ENGINE_EWOULDBLOCK;
            }

            enum conflict_resolution_mode confResMode = revision_seqno;
            if (emd) {
                confResMode = static_cast<enum conflict_resolution_mode>(
                                                       emd->getConflictResMode());
            }

            if (!conflictResolver->resolve(vb, v, itm.getMetaData(), false,
                                           confResMode)) {
                ++stats.numOpsSetMetaResolutionFailed;
                return ENGINE_KEY_EEXISTS;
            }
        } else {
            if (vb->maybeKeyExistsInFilter(itm.getKey())) {
                return addTempItemForBgFetch(lh, bucket_num, itm.getKey(), vb,
                                             cookie, true, isReplication);
            } else {
                maybeKeyExists = false;
            }
        }
    } else {
        if (eviction_policy == FULL_EVICTION) {
            // Check Bloomfilter's prediction
            if (!vb->maybeKeyExistsInFilter(itm.getKey())) {
                maybeKeyExists = false;
            }
        }
    }

    if (v && v->isLocked(ep_current_time()) &&
        (vb->getState() == vbucket_state_replica ||
         vb->getState() == vbucket_state_pending)) {
        v->unlock();
    }

    mutation_type_t mtype = vb->ht.unlocked_set(v, itm, cas, allowExisting,
                                                true, eviction_policy, nru,
                                                maybeKeyExists, isReplication);

    ENGINE_ERROR_CODE ret = ENGINE_SUCCESS;
    switch (mtype) {
    case NOMEM:
        ret = ENGINE_ENOMEM;
        break;
    case INVALID_CAS:
    case IS_LOCKED:
        ret = ENGINE_KEY_EEXISTS;
        break;
    case INVALID_VBUCKET:
        ret = ENGINE_NOT_MY_VBUCKET;
        break;
    case WAS_DIRTY:
    case WAS_CLEAN:
        /* set the conflict resolution mode from the extended meta data *
         * Given that the mode is already set, we don't need to set the *
         * conflict resolution mode in queueDirty */
        if (emd) {
            v->setConflictResMode(
                      static_cast<enum conflict_resolution_mode>(
                                            emd->getConflictResMode()));
        }
        vb->setMaxCas(v->getCas());
        queueDirty(vb, v, &lh, seqno, false, true, genBySeqno, false);
        break;
    case NOT_FOUND:
        ret = ENGINE_KEY_ENOENT;
        break;
    case NEED_BG_FETCH:
        {            // CAS operation with non-resident item + full eviction.
            if (v) { // temp item is already created. Simply schedule a
                lh.unlock(); // bg fetch job.
                bgFetch(itm.getKey(), vb->getId(), cookie, true);
                return ENGINE_EWOULDBLOCK;
            }

            ret = addTempItemForBgFetch(lh, bucket_num, itm.getKey(), vb,
                                        cookie, true, isReplication);
        }
    }

    // Update drift counter for vbucket upon a success only
    if (ret == ENGINE_SUCCESS && emd) {
        vb->setDriftCounter(emd->getAdjustedTime());
    }

    return ret;
}

GetValue EventuallyPersistentStore::getAndUpdateTtl(const std::string &key,
                                                    uint16_t vbucket,
                                                    const void *cookie,
                                                    time_t exptime)
{
    RCPtr<VBucket> vb = getVBucket(vbucket);
    if (!vb) {
        ++stats.numNotMyVBuckets;
        return GetValue(NULL, ENGINE_NOT_MY_VBUCKET);
    } else if (vb->getState() == vbucket_state_dead) {
        ++stats.numNotMyVBuckets;
        return GetValue(NULL, ENGINE_NOT_MY_VBUCKET);
    } else if (vb->getState() == vbucket_state_replica) {
        ++stats.numNotMyVBuckets;
        return GetValue(NULL, ENGINE_NOT_MY_VBUCKET);
    } else if (vb->getState() == vbucket_state_pending) {
        if (vb->addPendingOp(cookie)) {
            return GetValue(NULL, ENGINE_EWOULDBLOCK);
        }
    }

    int bucket_num(0);
    LockHolder lh = vb->ht.getLockedBucket(key, &bucket_num);
    StoredValue *v = fetchValidValue(vb, key, bucket_num, true);

    if (v) {
        if (v->isDeleted() || v->isTempDeletedItem() ||
            v->isTempNonExistentItem()) {
            GetValue rv;
            return rv;
        }

        if (!v->isResident()) {
            bgFetch(key, vbucket, cookie);
            return GetValue(NULL, ENGINE_EWOULDBLOCK, v->getBySeqno());
        }
        if (v->isLocked(ep_current_time())) {
            GetValue rv(NULL, ENGINE_KEY_EEXISTS, 0);
            return rv;
        }

        bool exptime_mutated = exptime != v->getExptime() ? true : false;
        if (exptime_mutated) {
           v->markDirty();
           v->setExptime(exptime);
        }

        GetValue rv(v->toItem(v->isLocked(ep_current_time()), vbucket),
                    ENGINE_SUCCESS, v->getBySeqno());

        if (exptime_mutated) {
            // persist the item in the underlying storage for
            // mutated exptime
            queueDirty(vb, v, &lh, NULL);
        }
        return rv;
    } else {
        if (eviction_policy == VALUE_ONLY) {
            GetValue rv;
            return rv;
        } else {
            if (vb->maybeKeyExistsInFilter(key)) {
                ENGINE_ERROR_CODE ec = addTempItemForBgFetch(lh, bucket_num,
                                                             key, vb, cookie,
                                                             false);
                return GetValue(NULL, ec, -1, true);
            } else {
                // As bloomfilter predicted that item surely doesn't exist
                // on disk, return ENOENT for getAndUpdateTtl().
                GetValue rv;
                return rv;
            }
        }
    }
}

ENGINE_ERROR_CODE
EventuallyPersistentStore::statsVKey(const std::string &key,
                                     uint16_t vbucket,
                                     const void *cookie) {
    RCPtr<VBucket> vb = getVBucket(vbucket);
    if (!vb) {
        return ENGINE_NOT_MY_VBUCKET;
    }

    int bucket_num(0);
    LockHolder lh = vb->ht.getLockedBucket(key, &bucket_num);
    StoredValue *v = fetchValidValue(vb, key, bucket_num, true);

    if (v) {
        if (v->isDeleted() || v->isTempDeletedItem() ||
            v->isTempNonExistentItem()) {
            return ENGINE_KEY_ENOENT;
        }
        bgFetchQueue++;
        cb_assert(bgFetchQueue > 0);
        ExecutorPool* iom = ExecutorPool::get();
        ExTask task = new VKeyStatBGFetchTask(&engine, key, vbucket,
                                           v->getBySeqno(), cookie,
                                           Priority::VKeyStatBgFetcherPriority,
                                           bgFetchDelay, false);
        iom->schedule(task, READER_TASK_IDX);
        return ENGINE_EWOULDBLOCK;
    } else {
        if (eviction_policy == VALUE_ONLY) {
            return ENGINE_KEY_ENOENT;
        } else {
            add_type_t rv = vb->ht.unlocked_addTempItem(bucket_num, key,
                                                        eviction_policy);
            switch(rv) {
            case ADD_NOMEM:
                return ENGINE_ENOMEM;
            case ADD_EXISTS:
            case ADD_UNDEL:
            case ADD_SUCCESS:
            case ADD_TMP_AND_BG_FETCH:
                // Since the hashtable bucket is locked, we shouldn't get here
                abort();
            case ADD_BG_FETCH:
                {
                    ++bgFetchQueue;
                    cb_assert(bgFetchQueue > 0);
                    ExecutorPool* iom = ExecutorPool::get();
                    ExTask task = new VKeyStatBGFetchTask(&engine, key,
                                                          vbucket, -1, cookie,
                                           Priority::VKeyStatBgFetcherPriority,
                                                          bgFetchDelay, false);
                    iom->schedule(task, READER_TASK_IDX);
                }
            }
            return ENGINE_EWOULDBLOCK;
        }
    }
}

void EventuallyPersistentStore::completeStatsVKey(const void* cookie,
                                                  std::string &key,
                                                  uint16_t vbid,
                                                  uint64_t bySeqNum) {
    RememberingCallback<GetValue> gcb;

    getROUnderlying(vbid)->get(key, vbid, gcb);
    gcb.waitForValue();
    cb_assert(gcb.fired);

    if (eviction_policy == FULL_EVICTION) {
        RCPtr<VBucket> vb = getVBucket(vbid);
        if (vb) {
            int bucket_num(0);
            LockHolder hlh = vb->ht.getLockedBucket(key, &bucket_num);
            StoredValue *v = fetchValidValue(vb, key, bucket_num, true);
            if (v && v->isTempInitialItem()) {
                if (gcb.val.getStatus() == ENGINE_SUCCESS) {
                    v->unlocked_restoreValue(gcb.val.getValue(), vb->ht);
                    cb_assert(v->isResident());
                } else if (gcb.val.getStatus() == ENGINE_KEY_ENOENT) {
                    v->setStoredValueState(
                                          StoredValue::state_non_existent_key);
                } else {
                    // underlying kvstore couldn't fetch requested data
                    // log returned error and notify TMPFAIL to client
                    LOG(EXTENSION_LOG_WARNING,
                        "Warning: failed background fetch for vb=%d "
                        "seq=%" PRId64 " key=%s", vbid, v->getBySeqno(),
                        key.c_str());
                }
            }
        }
    }

    if (gcb.val.getStatus() == ENGINE_SUCCESS) {
        engine.addLookupResult(cookie, gcb.val.getValue());
    } else {
        engine.addLookupResult(cookie, NULL);
    }

    bgFetchQueue--;
    engine.notifyIOComplete(cookie, ENGINE_SUCCESS);
}

bool EventuallyPersistentStore::getLocked(const std::string &key,
                                          uint16_t vbucket,
                                          Callback<GetValue> &cb,
                                          rel_time_t currentTime,
                                          uint32_t lockTimeout,
                                          const void *cookie) {
    RCPtr<VBucket> vb = getVBucket(vbucket, vbucket_state_active);
    if (!vb) {
        ++stats.numNotMyVBuckets;
        GetValue rv(NULL, ENGINE_NOT_MY_VBUCKET);
        cb.callback(rv);
        return false;
    }

    int bucket_num(0);
    LockHolder lh = vb->ht.getLockedBucket(key, &bucket_num);
    StoredValue *v = fetchValidValue(vb, key, bucket_num, true);

    if (v) {
        if (v->isDeleted() || v->isTempNonExistentItem() ||
            v->isTempDeletedItem()) {
            GetValue rv;
            cb.callback(rv);
            return true;
        }

        // if v is locked return error
        if (v->isLocked(currentTime)) {
            GetValue rv;
            cb.callback(rv);
            return false;
        }

        // If the value is not resident, wait for it...
        if (!v->isResident()) {
            if (cookie) {
                bgFetch(key, vbucket, cookie);
            }
            GetValue rv(NULL, ENGINE_EWOULDBLOCK, -1, true);
            cb.callback(rv);
            return false;
        }

        // acquire lock and increment cas value
        v->lock(currentTime + lockTimeout);

        Item *it = v->toItem(false, vbucket);
        it->setCas(vb->nextHLCCas());
        v->setCas(it->getCas());

        GetValue rv(it);
        cb.callback(rv);
        return true;
    } else {
        if (eviction_policy == VALUE_ONLY) {
            GetValue rv;
            cb.callback(rv);
            return true;
        } else {
            if (vb->maybeKeyExistsInFilter(key)) {
                ENGINE_ERROR_CODE ec = addTempItemForBgFetch(lh, bucket_num,
                                                             key, vb, cookie,
                                                             false);
                GetValue rv(NULL, ec, -1, true);
                cb.callback(rv);
                return false;
            } else {
                // As bloomfilter predicted that item surely doesn't exist
                // on disk, return ENOENT for getLocked().
                GetValue rv;
                cb.callback(rv);
                return true;
            }
        }
    }
}

ENGINE_ERROR_CODE
EventuallyPersistentStore::unlockKey(const std::string &key,
                                     uint16_t vbucket,
                                     uint64_t cas,
                                     rel_time_t currentTime)
{

    RCPtr<VBucket> vb = getVBucket(vbucket, vbucket_state_active);
    if (!vb) {
        ++stats.numNotMyVBuckets;
        return ENGINE_NOT_MY_VBUCKET;
    }

    int bucket_num(0);
    LockHolder lh = vb->ht.getLockedBucket(key, &bucket_num);
    StoredValue *v = fetchValidValue(vb, key, bucket_num, true);

    if (v) {
        if (v->isDeleted() || v->isTempNonExistentItem() ||
            v->isTempDeletedItem()) {
            return ENGINE_KEY_ENOENT;
        }
        if (v->isLocked(currentTime)) {
            if (v->getCas() == cas) {
                v->unlock();
                return ENGINE_SUCCESS;
            }
        }
        return ENGINE_TMPFAIL;
    } else {
        if (eviction_policy == VALUE_ONLY) {
            return ENGINE_KEY_ENOENT;
        } else {
            // With the full eviction, an item's lock is automatically
            // released when the item is evicted from memory. Therefore,
            // we simply return ENGINE_TMPFAIL when we receive unlockKey
            // for an item that is not in memocy cache. Note that we don't
            // spawn any bg fetch job to figure out if an item actually
            // exists in disk or not.
            return ENGINE_TMPFAIL;
        }
    }
}


ENGINE_ERROR_CODE EventuallyPersistentStore::getKeyStats(
                                            const std::string &key,
                                            uint16_t vbucket,
                                            const void *cookie,
                                            struct key_stats &kstats,
                                            bool bgfetch,
                                            bool wantsDeleted)
{
    RCPtr<VBucket> vb = getVBucket(vbucket);
    if (!vb) {
        return ENGINE_NOT_MY_VBUCKET;
    }

    int bucket_num(0);
    LockHolder lh = vb->ht.getLockedBucket(key, &bucket_num);
    StoredValue *v = fetchValidValue(vb, key, bucket_num, true);

    if (v) {
        if ((v->isDeleted() && !wantsDeleted) ||
            v->isTempNonExistentItem() || v->isTempDeletedItem()) {
            return ENGINE_KEY_ENOENT;
        }
        if (eviction_policy == FULL_EVICTION &&
            v->isTempInitialItem() && bgfetch) {
            lh.unlock();
            bgFetch(key, vbucket, cookie, true);
            return ENGINE_EWOULDBLOCK;
        }
        kstats.logically_deleted = v->isDeleted();
        kstats.dirty = v->isDirty();
        kstats.exptime = v->getExptime();
        kstats.flags = v->getFlags();
        kstats.cas = v->getCas();
        kstats.vb_state = vb->getState();
        return ENGINE_SUCCESS;
    } else {
        if (eviction_policy == VALUE_ONLY) {
            return ENGINE_KEY_ENOENT;
        } else {
            if (bgfetch && vb->maybeKeyExistsInFilter(key)) {
                return addTempItemForBgFetch(lh, bucket_num, key, vb,
                                             cookie, true);
            } else {
                // If bgFetch were false, or bloomfilter predicted that
                // item surely doesn't exist on disk, return ENOENT for
                // getKeyStats().
                return ENGINE_KEY_ENOENT;
            }
        }
    }
}

std::string EventuallyPersistentStore::validateKey(const std::string &key,
                                                   uint16_t vbucket,
                                                   Item &diskItem) {
    int bucket_num(0);
    RCPtr<VBucket> vb = getVBucket(vbucket);
    LockHolder lh = vb->ht.getLockedBucket(key, &bucket_num);
    StoredValue *v = fetchValidValue(vb, key, bucket_num, true,
                                     false, true);

    if (v) {
        if (v->isDeleted() || v->isTempNonExistentItem() ||
            v->isTempDeletedItem()) {
            return "item_deleted";
        }

        if (diskItem.getFlags() != v->getFlags()) {
            return "flags_mismatch";
        } else if (v->isResident() && memcmp(diskItem.getData(),
                                             v->getValue()->getData(),
                                             diskItem.getNBytes())) {
            return "data_mismatch";
        } else {
            return "valid";
        }
    } else {
        return "item_deleted";
    }

}

ENGINE_ERROR_CODE EventuallyPersistentStore::deleteItem(const std::string &key,
                                                        uint64_t *cas,
                                                        uint16_t vbucket,
                                                        const void *cookie,
                                                        bool force,
                                                        ItemMetaData *itemMeta,
                                                        mutation_descr_t *mutInfo,
                                                        bool tapBackfill)
{
    RCPtr<VBucket> vb = getVBucket(vbucket);
    if (!vb || (vb->getState() == vbucket_state_dead && !force)) {
        ++stats.numNotMyVBuckets;
        return ENGINE_NOT_MY_VBUCKET;
    } else if(vb->getState() == vbucket_state_replica && !force) {
        ++stats.numNotMyVBuckets;
        return ENGINE_NOT_MY_VBUCKET;
    } else if(vb->getState() == vbucket_state_pending && !force) {
        if (vb->addPendingOp(cookie)) {
            return ENGINE_EWOULDBLOCK;
        }
    }

    int bucket_num(0);
    LockHolder lh = vb->ht.getLockedBucket(key, &bucket_num);
    StoredValue *v = vb->ht.unlocked_find(key, bucket_num, true, false);
    if (!v || v->isDeleted() || v->isTempItem()) {
        if (eviction_policy == VALUE_ONLY) {
            return ENGINE_KEY_ENOENT;
        } else { // Full eviction.
            if (!force) {
                if (!v) { // Item might be evicted from cache.
                    if (vb->maybeKeyExistsInFilter(key)) {
                        return addTempItemForBgFetch(lh, bucket_num, key, vb,
                                                     cookie, true);
                    } else {
                        // As bloomfilter predicted that item surely doesn't
                        // exist on disk, return ENOENT for deleteItem().
                        return ENGINE_KEY_ENOENT;
                    }
                } else if (v->isTempInitialItem()) {
                    lh.unlock();
                    bgFetch(key, vbucket, cookie, true);
                    return ENGINE_EWOULDBLOCK;
                } else { // Non-existent or deleted key.
                    if (v->isTempNonExistentItem() || v->isTempDeletedItem()) {
                        // Delete a temp non-existent item to ensure that
                        // if a delete were issued over an item that doesn't
                        // exist, then we don't preserve a temp item.
                        vb->ht.unlocked_del(key, bucket_num);
                    }
                    return ENGINE_KEY_ENOENT;
                }
            } else {
                if (!v) { // Item might be evicted from cache.
                    // Create a temp item and delete it below as it is a
                    // force deletion, only if bloomfilter predicts that
                    // item may exist on disk.
                    if (vb->maybeKeyExistsInFilter(key)) {
                        add_type_t rv = vb->ht.unlocked_addTempItem(
                                                               bucket_num,
                                                               key,
                                                               eviction_policy);
                        if (rv == ADD_NOMEM) {
                            return ENGINE_ENOMEM;
                        }
                        v = vb->ht.unlocked_find(key, bucket_num, true, false);
                        v->setStoredValueState(StoredValue::state_deleted_key);
                    } else {
                        return ENGINE_KEY_ENOENT;
                    }
                } else if (v->isTempInitialItem()) {
                    v->setStoredValueState(StoredValue::state_deleted_key);
                } else { // Non-existent or deleted key.
                    if (v->isTempNonExistentItem() || v->isTempDeletedItem()) {
                        // Delete a temp non-existent item to ensure that
                        // if a delete were issued over an item that doesn't
                        // exist, then we don't preserve a temp item.
                        vb->ht.unlocked_del(key, bucket_num);
                    }
                    return ENGINE_KEY_ENOENT;
                }
            }
        }
    }

    if (v && v->isLocked(ep_current_time()) &&
        (vb->getState() == vbucket_state_replica ||
         vb->getState() == vbucket_state_pending)) {
        v->unlock();
    }
    mutation_type_t delrv;
    delrv = vb->ht.unlocked_softDelete(v, *cas, eviction_policy);

    if (itemMeta && v) {
        itemMeta->revSeqno = v->getRevSeqno();
        itemMeta->cas = v->getCas();
        itemMeta->flags = v->getFlags();
        itemMeta->exptime = v->getExptime();
    }
    *cas = v ? v->getCas() : 0;

    uint64_t seqno = 0;
    ENGINE_ERROR_CODE ret = ENGINE_SUCCESS;
    switch (delrv) {
    case NOMEM:
        ret = ENGINE_ENOMEM;
        break;
    case INVALID_VBUCKET:
        ret = ENGINE_NOT_MY_VBUCKET;
        break;
    case INVALID_CAS:
        ret = ENGINE_KEY_EEXISTS;
        break;
    case IS_LOCKED:
        ret = ENGINE_TMPFAIL;
        break;
    case NOT_FOUND:
        ret = ENGINE_KEY_ENOENT;
        if (v) {
            queueDirty(vb, v, &lh, NULL, tapBackfill);
        }
        break;
    case WAS_DIRTY:
    case WAS_CLEAN:
        queueDirty(vb, v, &lh, &seqno, tapBackfill);
        mutInfo->seqno = seqno;
        mutInfo->vbucket_uuid = vb->failovers->getLatestUUID();
        break;
    case NEED_BG_FETCH:
        // We already figured out if a bg fetch is requred for a full-evicted
        // item above.
        abort();
    }
    return ret;
}

ENGINE_ERROR_CODE EventuallyPersistentStore::deleteWithMeta(
                                                     const std::string &key,
                                                     uint64_t *cas,
                                                     uint64_t *seqno,
                                                     uint16_t vbucket,
                                                     const void *cookie,
                                                     bool force,
                                                     ItemMetaData *itemMeta,
                                                     bool tapBackfill,
                                                     bool genBySeqno,
                                                     uint64_t bySeqno,
                                                     ExtendedMetaData *emd,
                                                     bool isReplication)
{
    RCPtr<VBucket> vb = getVBucket(vbucket);
    if (!vb || (vb->getState() == vbucket_state_dead && !force)) {
        ++stats.numNotMyVBuckets;
        return ENGINE_NOT_MY_VBUCKET;
    } else if(vb->getState() == vbucket_state_replica && !force) {
        ++stats.numNotMyVBuckets;
        return ENGINE_NOT_MY_VBUCKET;
    } else if(vb->getState() == vbucket_state_pending && !force) {
        if (vb->addPendingOp(cookie)) {
            return ENGINE_EWOULDBLOCK;
        }
    }

    int bucket_num(0);
    LockHolder lh = vb->ht.getLockedBucket(key, &bucket_num);
    StoredValue *v = vb->ht.unlocked_find(key, bucket_num, true, false);
    if (!force) { // Need conflict resolution.
        if (v)  {
            if (v->isTempInitialItem()) {
                bgFetch(key, vbucket, cookie, true);
                return ENGINE_EWOULDBLOCK;
            }

            enum conflict_resolution_mode confResMode = revision_seqno;
            if (emd) {
                confResMode = static_cast<enum conflict_resolution_mode>(
                                                       emd->getConflictResMode());
            }

            if (!conflictResolver->resolve(vb, v, *itemMeta, true, confResMode)) {
                ++stats.numOpsDelMetaResolutionFailed;
                return ENGINE_KEY_EEXISTS;
            }
        } else {
            // Item is 1) deleted or not existent in the value eviction case OR
            // 2) deleted or evicted in the full eviction.
            if (vb->maybeKeyExistsInFilter(key)) {
                return addTempItemForBgFetch(lh, bucket_num, key, vb,
                                             cookie, true, isReplication);
            } else {
                // Even though bloomfilter predicted that item doesn't exist
                // on disk, we must put this delete on disk if the cas is valid.
                add_type_t rv = vb->ht.unlocked_addTempItem(bucket_num, key,
                                                            eviction_policy,
                                                            isReplication);
                if (rv == ADD_NOMEM) {
                    return ENGINE_ENOMEM;
                }
                v = vb->ht.unlocked_find(key, bucket_num, true, false);
                v->setStoredValueState(StoredValue::state_deleted_key);
            }
        }
    } else {
        if (!v) {
            // We should always try to persist a delete here.
            add_type_t rv = vb->ht.unlocked_addTempItem(bucket_num, key,
                                                        eviction_policy,
                                                        isReplication);
            if (rv == ADD_NOMEM) {
                return ENGINE_ENOMEM;
            }
            v = vb->ht.unlocked_find(key, bucket_num, true, false);
            v->setStoredValueState(StoredValue::state_deleted_key);
        } else if (v->isTempInitialItem()) {
            v->setStoredValueState(StoredValue::state_deleted_key);
        }
    }

    if (v && v->isLocked(ep_current_time()) &&
        (vb->getState() == vbucket_state_replica ||
         vb->getState() == vbucket_state_pending)) {
        v->unlock();
    }
    mutation_type_t delrv;
    delrv = vb->ht.unlocked_softDelete(v, *cas, *itemMeta,
                                       eviction_policy, true);
    *cas = v ? v->getCas() : 0;

    ENGINE_ERROR_CODE ret = ENGINE_SUCCESS;
    switch (delrv) {
    case NOMEM:
        ret = ENGINE_ENOMEM;
        break;
    case INVALID_VBUCKET:
        ret = ENGINE_NOT_MY_VBUCKET;
        break;
    case INVALID_CAS:
        ret = ENGINE_KEY_EEXISTS;
        break;
    case IS_LOCKED:
        ret = ENGINE_TMPFAIL;
        break;
    case NOT_FOUND:
        ret = ENGINE_KEY_ENOENT;
        break;
    case WAS_DIRTY:
    case WAS_CLEAN:
        if (!genBySeqno) {
            v->setBySeqno(bySeqno);
        }

        /* set the conflict resolution mode from the extended meta data *
         * Given that the mode is already set, we don't need to set the *
         * conflict resolution mode in queueDirty */
        if (emd) {
            v->setConflictResMode(
               static_cast<enum conflict_resolution_mode>(
                                         emd->getConflictResMode()));
        }
        vb->setMaxCas(v->getCas());
        queueDirty(vb, v, &lh, seqno, tapBackfill, true, genBySeqno, false);
        break;
    case NEED_BG_FETCH:
        lh.unlock();
        bgFetch(key, vbucket, cookie, true);
        ret = ENGINE_EWOULDBLOCK;
    }

    // Update drift counter for vbucket upon a success only
    if (ret == ENGINE_SUCCESS && emd) {
        vb->setDriftCounter(emd->getAdjustedTime());
    }

    return ret;
}

void EventuallyPersistentStore::reset() {
    std::vector<int> buckets = vbMap.getBuckets();
    std::vector<int>::iterator it;
    for (it = buckets.begin(); it != buckets.end(); ++it) {
        RCPtr<VBucket> vb = getVBucket(*it);
        if (vb) {
            LockHolder lh(vb_mutexes[vb->getId()]);
            vb->ht.clear();
            vb->checkpointManager.clear(vb->getState());
            vb->resetStats();
            vb->setPersistedSnapshot(0, 0);
        }
    }

    ++stats.diskQueueSize;
    bool inverse = true;
    flushAllTaskCtx.delayFlushAll.compare_exchange_strong(inverse, false);
    // Waking up (notifying) one flusher is good enough for diskFlushAll
    vbMap.shards[EP_PRIMARY_SHARD]->getFlusher()->notifyFlushEvent();
}

/**
 * Callback invoked after persisting an item from memory to disk.
 *
 * This class exists to create a closure around a few variables within
 * EventuallyPersistentStore::flushOne so that an object can be
 * requeued in case of failure to store in the underlying layer.
 */
class PersistenceCallback : public Callback<mutation_result>,
                            public Callback<int> {
public:

    PersistenceCallback(const queued_item &qi, RCPtr<VBucket> &vb,
                        EventuallyPersistentStore *st, EPStats *s, uint64_t c)
        : queuedItem(qi), vbucket(vb), store(st), stats(s), cas(c) {
        cb_assert(vb);
        cb_assert(s);
    }

    // This callback is invoked for set only.
    void callback(mutation_result &value) {
        if (value.first == 1) {
            int bucket_num(0);
            LockHolder lh = vbucket->ht.getLockedBucket(queuedItem->getKey(),
                                                        &bucket_num);
            StoredValue *v = store->fetchValidValue(vbucket,
                                                    queuedItem->getKey(),
                                                    bucket_num, true, false);
            if (v) {
                if (v->getCas() == cas) {
                    // mark this item clean only if current and stored cas
                    // value match
                    v->markClean();
                }
                if (v->isNewCacheItem()) {
                    if (value.second) {
                        // Insert in value-only or full eviction mode.
                        ++vbucket->opsCreate;
                        vbucket->incrMetaDataDisk(*queuedItem);
                    } else { // Update in full eviction mode.
                        vbucket->ht.decrNumTotalItems();
                        ++vbucket->opsUpdate;
                    }
                    v->setNewCacheItem(false);
                } else { // Update in value-only or full eviction mode.
                    ++vbucket->opsUpdate;
                }
            }

            vbucket->doStatsForFlushing(*queuedItem, queuedItem->size());
            stats->decrDiskQueueSize(1);
            stats->totalPersisted++;
        } else {
            // If the return was 0 here, we're in a bad state because
            // we do not know the rowid of this object.
            if (value.first == 0) {
                int bucket_num(0);
                LockHolder lh = vbucket->ht.getLockedBucket(
                                           queuedItem->getKey(), &bucket_num);
                StoredValue *v = store->fetchValidValue(vbucket,
                                                        queuedItem->getKey(),
                                                        bucket_num, true,
                                                        false);
                if (v) {
                    std::stringstream ss;
                    ss << "Persisting ``" << queuedItem->getKey() << "'' on vb"
                       << queuedItem->getVBucketId() << " (rowid="
                       << v->getBySeqno() << ") returned 0 updates\n";
                    LOG(EXTENSION_LOG_WARNING, "%s", ss.str().c_str());
                } else {
                    LOG(EXTENSION_LOG_WARNING,
                        "Error persisting now missing ``%s'' from vb%d",
                        queuedItem->getKey().c_str(),
                        queuedItem->getVBucketId());
                }

                vbucket->doStatsForFlushing(*queuedItem, queuedItem->size());
                stats->decrDiskQueueSize(1);
            } else {
                std::stringstream ss;
                ss <<
                "Fatal error in persisting SET ``" <<
                queuedItem->getKey() << "'' on vb "
                   << queuedItem->getVBucketId() << "!!! Requeue it...\n";
                LOG(EXTENSION_LOG_WARNING, "%s", ss.str().c_str());
                redirty();
            }
        }
    }

    // This callback is invoked for deletions only.
    //
    // The boolean indicates whether the underlying storage
    // successfully deleted the item.
    void callback(int &value) {
        // > 1 would be bad.  We were only trying to delete one row.
        cb_assert(value < 2);
        // -1 means fail
        // 1 means we deleted one row
        // 0 means we did not delete a row, but did not fail (did not exist)
        if (value >= 0) {
            // We have succesfully removed an item from the disk, we
            // may now remove it from the hash table.
            int bucket_num(0);
            LockHolder lh = vbucket->ht.getLockedBucket(queuedItem->getKey(),
                                                        &bucket_num);
            StoredValue *v = store->fetchValidValue(vbucket,
                                                    queuedItem->getKey(),
                                                    bucket_num, true, false);
            if (v && v->isDeleted()) {
                bool newCacheItem = v->isNewCacheItem();
                bool deleted = vbucket->ht.unlocked_del(queuedItem->getKey(),
                                                        bucket_num);
                cb_assert(deleted);
                if (newCacheItem && value > 0) {
                    // Need to decrement the item counter again for an item that
                    // exists on DB file, but not in memory (i.e., full eviction),
                    // because we created the temp item in memory and incremented
                    // the item counter when a deletion is pushed in the queue.
                    vbucket->ht.decrNumTotalItems();
                }
            }

            /**
             * Deleted items are to be added to the bloomfilter,
             * in either eviction policy.
             */
            vbucket->addToFilter(queuedItem->getKey());

            if (value > 0) {
                ++stats->totalPersisted;
                ++vbucket->opsDelete;
            }
            vbucket->doStatsForFlushing(*queuedItem, queuedItem->size());
            stats->decrDiskQueueSize(1);
            vbucket->decrMetaDataDisk(*queuedItem);
        } else {
            std::stringstream ss;
            ss << "Fatal error in persisting DELETE ``" <<
            queuedItem->getKey() << "'' on vb "
               << queuedItem->getVBucketId() << "!!! Requeue it...\n";
            LOG(EXTENSION_LOG_WARNING, "%s", ss.str().c_str());
            redirty();
        }
    }

private:

    void redirty() {
        if (store->vbMap.isBucketDeletion(vbucket->getId())) {
            vbucket->doStatsForFlushing(*queuedItem, queuedItem->size());
            stats->decrDiskQueueSize(1);
            return;
        }
        ++stats->flushFailed;
        store->invokeOnLockedStoredValue(queuedItem->getKey(),
                                         queuedItem->getVBucketId(),
                                         &StoredValue::reDirty);
        vbucket->rejectQueue.push(queuedItem);
    }

    const queued_item queuedItem;
    RCPtr<VBucket> &vbucket;
    EventuallyPersistentStore *store;
    EPStats *stats;
    uint64_t cas;
    DISALLOW_COPY_AND_ASSIGN(PersistenceCallback);
};

bool EventuallyPersistentStore::scheduleFlushAllTask(const void* cookie,
                                                     time_t when) {
    bool inverse = false;
    if (diskFlushAll.compare_exchange_strong(inverse, true)) {
        flushAllTaskCtx.cookie = cookie;
        flushAllTaskCtx.delayFlushAll.compare_exchange_strong(inverse, true);
        ExTask task = new FlushAllTask(&engine, static_cast<double>(when));
        ExecutorPool::get()->schedule(task, NONIO_TASK_IDX);
        return true;
    } else {
        return false;
    }
}

void EventuallyPersistentStore::setFlushAllComplete() {
    // Notify memcached about flushAll task completion, and
    // set diskFlushall flag to false
    if (flushAllTaskCtx.cookie) {
        engine.notifyIOComplete(flushAllTaskCtx.cookie, ENGINE_SUCCESS);
    }
    bool inverse = false;
    flushAllTaskCtx.delayFlushAll.compare_exchange_strong(inverse, true);
    inverse = true;
    diskFlushAll.compare_exchange_strong(inverse, false);
}

void EventuallyPersistentStore::flushOneDeleteAll() {
    for (size_t i = 0; i < vbMap.getSize(); ++i) {
        RCPtr<VBucket> vb = getVBucket(i);
        if (vb) {
            LockHolder lh(vb_mutexes[vb->getId()]);
            getRWUnderlying(vb->getId())->reset(i);
        }
    }

    stats.decrDiskQueueSize(1);
    setFlushAllComplete();
}

int EventuallyPersistentStore::flushVBucket(uint16_t vbid) {
    KVShard *shard = vbMap.getShard(vbid);
    if (diskFlushAll && !flushAllTaskCtx.delayFlushAll) {
        if (shard->getId() == EP_PRIMARY_SHARD) {
            flushOneDeleteAll();
        } else {
            // disk flush is pending just return
            return 0;
        }
    }

    if (vbMap.isBucketCreation(vbid)) {
        return RETRY_FLUSH_VBUCKET;
    }

    int items_flushed = 0;
    rel_time_t flush_start = ep_current_time();

    RCPtr<VBucket> vb = vbMap.getBucket(vbid);
    if (vb) {
        LockHolder lh(vb_mutexes[vbid], true /*tryLock*/);
        if (!lh.islocked()) { // Try another bucket if this one is locked
            return RETRY_FLUSH_VBUCKET; // to avoid blocking flusher
        }

        KVStatsCallback cb(this);
        std::vector<queued_item> items;
        KVStore *rwUnderlying = getRWUnderlying(vbid);

        while (!vb->rejectQueue.empty()) {
            items.push_back(vb->rejectQueue.front());
            vb->rejectQueue.pop();
        }

        const std::string cursor(CheckpointManager::pCursorName);
        vb->getBackfillItems(items);

        snapshot_range_t range;
        range = vb->checkpointManager.getAllItemsForCursor(cursor, items);

        if (!items.empty()) {
            while (!rwUnderlying->begin()) {
                ++stats.beginFailed;
                LOG(EXTENSION_LOG_WARNING, "Failed to start a transaction!!! "
                    "Retry in 1 sec ...");
                sleep(1);
            }
            rwUnderlying->optimizeWrites(items);

            Item *prev = NULL;
            uint64_t maxSeqno = 0;
            uint64_t maxCas = 0;
            std::list<PersistenceCallback*> pcbs;
            std::vector<queued_item>::iterator it = items.begin();
            for(; it != items.end(); ++it) {
                if ((*it)->getOperation() != queue_op_set &&
                    (*it)->getOperation() != queue_op_del) {
                    continue;
                } else if (!prev || prev->getKey() != (*it)->getKey()) {
                    prev = (*it).get();
                    ++items_flushed;
                    PersistenceCallback *cb = flushOneDelOrSet(*it, vb);
                    if (cb) {
                        pcbs.push_back(cb);
                    }

                    maxSeqno = std::max(maxSeqno, (uint64_t)(*it)->getBySeqno());
                    maxCas = std::max(maxCas, (uint64_t)(*it)->getCas());
                    ++stats.flusher_todo;
                } else {
                    stats.decrDiskQueueSize(1);
                    vb->doStatsForFlushing(*(*it), (*it)->size());
                }
            }

            BlockTimer timer(&stats.diskCommitHisto, "disk_commit",
                             stats.timingLog);
            hrtime_t start = gethrtime();

            if (vb->getState() == vbucket_state_active) {
                range.start = maxSeqno;
                range.end = maxSeqno;
            }

            while (!rwUnderlying->commit(&cb, range.start, range.end, maxCas,
                                         vb->getDriftCounter())) {
                ++stats.commitFailed;
                LOG(EXTENSION_LOG_WARNING, "Flusher commit failed!!! Retry in "
                    "1 sec...\n");
                sleep(1);

            }

            if (vb->rejectQueue.empty()) {
                vb->setPersistedSnapshot(range.start, range.end);
                uint64_t highSeqno = rwUnderlying->getLastPersistedSeqno(vbid);
                if (highSeqno > 0 &&
                    highSeqno != vbMap.getPersistenceSeqno(vbid)) {
                    vbMap.setPersistenceSeqno(vbid, highSeqno);
                    vb->notifySeqnoPersisted(highSeqno);
                }
            }

            while (!pcbs.empty()) {
                delete pcbs.front();
                pcbs.pop_front();
            }

            ++stats.flusherCommits;
            hrtime_t end = gethrtime();
            uint64_t commit_time = (end - start) / 1000000;
            uint64_t trans_time = (end - flush_start) / 1000000;

            lastTransTimePerItem = (items_flushed == 0) ? 0 :
                static_cast<double>(trans_time) /
                static_cast<double>(items_flushed);
            stats.commit_time.store(commit_time);
            stats.cumulativeCommitTime.fetch_add(commit_time);
            stats.cumulativeFlushTime.fetch_add(ep_current_time()
                                                - flush_start);
            stats.flusher_todo.store(0);
        }

        rwUnderlying->pendingTasks();

        if (vb->checkpointManager.getNumCheckpoints() > 1) {
            wakeUpCheckpointRemover();
        }

        if (vb->rejectQueue.empty()) {
            vb->checkpointManager.itemsPersisted();
            uint64_t seqno = vbMap.getPersistenceSeqno(vbid);
            uint64_t chkid = vb->checkpointManager.getPersistenceCursorPreChkId();
            vb->notifyCheckpointPersisted(engine, seqno, true);
            vb->notifyCheckpointPersisted(engine, chkid, false);
            if (chkid > 0 && chkid != vbMap.getPersistenceCheckpointId(vbid)) {
                vbMap.setPersistenceCheckpointId(vbid, chkid);
            }
        } else {
            return RETRY_FLUSH_VBUCKET;
        }
    }

    return items_flushed;
}

PersistenceCallback*
EventuallyPersistentStore::flushOneDelOrSet(const queued_item &qi,
                                            RCPtr<VBucket> &vb) {

    if (!vb) {
        stats.decrDiskQueueSize(1);
        return NULL;
    }

    int64_t bySeqno = qi->getBySeqno();
    bool deleted = qi->isDeleted();
    rel_time_t queued(qi->getQueuedTime());

    int dirtyAge = ep_current_time() - queued;
    stats.dirtyAgeHisto.add(dirtyAge * 1000000);
    stats.dirtyAge.store(dirtyAge);
    stats.dirtyAgeHighWat.store(std::max(stats.dirtyAge.load(),
                                         stats.dirtyAgeHighWat.load()));

    // Wait until the vbucket database is created by the vbucket state
    // snapshot task.
    if (vbMap.isBucketCreation(qi->getVBucketId()) ||
        vbMap.isBucketDeletion(qi->getVBucketId())) {
        vb->rejectQueue.push(qi);
        ++vb->opsReject;
        return NULL;
    }

    KVStore *rwUnderlying = getRWUnderlying(qi->getVBucketId());
    if (!deleted) {
        // TODO: Need to separate disk_insert from disk_update because
        // bySeqno doesn't give us that information.
        BlockTimer timer(bySeqno == -1 ?
                         &stats.diskInsertHisto : &stats.diskUpdateHisto,
                         bySeqno == -1 ? "disk_insert" : "disk_update",
                         stats.timingLog);
        PersistenceCallback *cb =
            new PersistenceCallback(qi, vb, this, &stats, qi->getCas());
        rwUnderlying->set(*qi, *cb);
        return cb;
    } else {
        BlockTimer timer(&stats.diskDelHisto, "disk_delete",
                         stats.timingLog);
        PersistenceCallback *cb =
            new PersistenceCallback(qi, vb, this, &stats, 0);
        rwUnderlying->del(*qi, *cb);
        return cb;
    }
}

void EventuallyPersistentStore::queueDirty(RCPtr<VBucket> &vb,
                                           StoredValue* v,
                                           LockHolder *plh,
                                           uint64_t *seqno,
                                           bool tapBackfill,
                                           bool notifyReplicator,
                                           bool genBySeqno,
                                           bool setConflictMode) {
    if (vb) {
        if (setConflictMode && (v->getConflictResMode() != last_write_wins) &&
            vb->isTimeSyncEnabled()) {
            v->setConflictResMode(last_write_wins);
        }

        queued_item qi(v->toItem(false, vb->getId()));

        bool rv = tapBackfill ? vb->queueBackfillItem(qi, genBySeqno) :
                                vb->checkpointManager.queueDirty(vb, qi,
                                                                 genBySeqno);
        v->setBySeqno(qi->getBySeqno());

        if (seqno) {
            *seqno = v->getBySeqno();
        }

        if (plh) {
            plh->unlock();
        }

        if (rv) {
            KVShard* shard = vbMap.getShard(vb->getId());
            shard->getFlusher()->notifyFlushEvent();

        }
        if (!tapBackfill && notifyReplicator) {
            engine.getTapConnMap().notifyVBConnections(vb->getId());
            engine.getDcpConnMap().notifyVBConnections(vb->getId(),
                                                       qi->getBySeqno());
        }
    }
}

std::vector<vbucket_state *> EventuallyPersistentStore::loadVBucketState()
{
    return getOneROUnderlying()->listPersistedVbuckets();
}

void EventuallyPersistentStore::warmupCompleted() {
    // Run the vbucket state snapshot job once after the warmup
    scheduleVBSnapshot(Priority::VBucketPersistHighPriority);

    if (engine.getConfiguration().getAlogPath().length() > 0) {

        if (engine.getConfiguration().isAccessScannerEnabled()) {
            LockHolder lh(accessScanner.mutex);
            accessScanner.enabled = true;
            lh.unlock();
            LOG(EXTENSION_LOG_WARNING, "Access Scanner task enabled");
            size_t smin = engine.getConfiguration().getAlogSleepTime();
            setAccessScannerSleeptime(smin);
        } else {
            LockHolder lh(accessScanner.mutex);
            accessScanner.enabled = false;
            LOG(EXTENSION_LOG_WARNING, "Access Scanner task disabled");
        }

        Configuration &config = engine.getConfiguration();
        config.addValueChangedListener("access_scanner_enabled",
                                       new EPStoreValueChangeListener(*this));
        config.addValueChangedListener("alog_sleep_time",
                                       new EPStoreValueChangeListener(*this));
        config.addValueChangedListener("alog_task_time",
                                       new EPStoreValueChangeListener(*this));
    }

    // "0" sleep_time means that the first snapshot task will be executed
    // right after warmup. Subsequent snapshot tasks will be scheduled every
    // 60 sec by default.
    ExecutorPool *iom = ExecutorPool::get();
    ExTask task = new StatSnap(&engine, Priority::StatSnapPriority, 0, false);
    statsSnapshotTaskId = iom->schedule(task, WRITER_TASK_IDX);
}

bool EventuallyPersistentStore::maybeEnableTraffic()
{
    // @todo rename.. skal vaere isTrafficDisabled elns
    double memoryUsed = static_cast<double>(stats.getTotalMemoryUsed());
    double maxSize = static_cast<double>(stats.getMaxDataSize());

    if (memoryUsed  >= stats.mem_low_wat) {
        LOG(EXTENSION_LOG_WARNING,
            "Total memory use reached to the low water mark, stop warmup");
        return true;
    } else if (memoryUsed > (maxSize * stats.warmupMemUsedCap)) {
        LOG(EXTENSION_LOG_WARNING,
                "Enough MB of data loaded to enable traffic");
        return true;
    } else if (eviction_policy == VALUE_ONLY &&
               stats.warmedUpValues >=
                               (stats.warmedUpKeys * stats.warmupNumReadCap)) {
        // Let ep-engine think we're done with the warmup phase
        // (we should refactor this into "enableTraffic")
        LOG(EXTENSION_LOG_WARNING,
            "Enough number of items loaded to enable traffic");
        return true;
    } else if (eviction_policy == FULL_EVICTION &&
               stats.warmedUpValues >=
                            (warmupTask->getEstimatedItemCount() *
                             stats.warmupNumReadCap)) {
        // In case of FULL EVICTION, warmed up keys always matches the number
        // of warmed up values, therefore for honoring the min_item threshold
        // in this scenario, we can consider warmup's estimated item count.
        LOG(EXTENSION_LOG_WARNING,
            "Enough number of items loaded to enable traffic");
        return true;
    }
    return false;
}

bool EventuallyPersistentStore::isWarmingUp() {
    return !warmupTask->isComplete();
}

void EventuallyPersistentStore::stopWarmup(void)
{
    // forcefully stop current warmup task
    if (isWarmingUp()) {
        LOG(EXTENSION_LOG_WARNING, "Stopping warmup while engine is loading "
            "data from underlying storage, shutdown = %s\n",
            stats.isShutdown ? "yes" : "no");
        warmupTask->stop();
    }
}

bool EventuallyPersistentStore::isMemoryUsageTooHigh() {
    double memoryUsed = static_cast<double>(stats.getTotalMemoryUsed());
    double maxSize = static_cast<double>(stats.getMaxDataSize());
    return memoryUsed > (maxSize * backfillMemoryThreshold);
}

void EventuallyPersistentStore::setBackfillMemoryThreshold(
                                                double threshold) {
    backfillMemoryThreshold = threshold;
}

void EventuallyPersistentStore::setExpiryPagerSleeptime(size_t val) {
    LockHolder lh(expiryPager.mutex);

    if (expiryPager.sleeptime != 0) {
        ExecutorPool::get()->cancel(expiryPager.task);
    }

    expiryPager.sleeptime = val;
    if (val != 0) {
        ExTask expTask = new ExpiredItemPager(&engine, stats,
                                                expiryPager.sleeptime);
        expiryPager.task = ExecutorPool::get()->schedule(expTask,
                                                        NONIO_TASK_IDX);
    }
}

void EventuallyPersistentStore::enableAccessScannerTask() {
    LockHolder lh(accessScanner.mutex);
    if (!accessScanner.enabled) {
        accessScanner.enabled = true;

        if (accessScanner.sleeptime != 0) {
            ExecutorPool::get()->cancel(accessScanner.task);
        }

        size_t alogSleepTime = engine.getConfiguration().getAlogSleepTime();
        accessScanner.sleeptime = alogSleepTime * 60;
        if (accessScanner.sleeptime != 0) {
            ExTask task = new AccessScanner(*this, stats,
                                            Priority::AccessScannerPriority,
                                            accessScanner.sleeptime);
            accessScanner.task = ExecutorPool::get()->schedule(task,
                                                               AUXIO_TASK_IDX);
            struct timeval tv;
            gettimeofday(&tv, NULL);
            advance_tv(tv, accessScanner.sleeptime);
            stats.alogTime.store(tv.tv_sec);
        } else {
            LOG(EXTENSION_LOG_WARNING, "Did not enable access scanner task, "
                                       "as alog_sleep_time is set to zero!");
        }
    } else {
        LOG(EXTENSION_LOG_DEBUG, "Access scanner already enabled!");
    }
}

void EventuallyPersistentStore::disableAccessScannerTask() {
    LockHolder lh(accessScanner.mutex);
    if (accessScanner.enabled) {
        ExecutorPool::get()->cancel(accessScanner.task);
        accessScanner.sleeptime = 0;
        accessScanner.enabled = false;
    } else {
        LOG(EXTENSION_LOG_DEBUG, "Access scanner already disabled!");
    }
}

void EventuallyPersistentStore::setAccessScannerSleeptime(size_t val) {
    LockHolder lh(accessScanner.mutex);

    if (accessScanner.enabled) {
        if (accessScanner.sleeptime != 0) {
            ExecutorPool::get()->cancel(accessScanner.task);
        }

        // store sleeptime in seconds
        accessScanner.sleeptime = val * 60;
        if (accessScanner.sleeptime != 0) {
            ExTask task = new AccessScanner(*this, stats,
                                            Priority::AccessScannerPriority,
                                            accessScanner.sleeptime);
            accessScanner.task = ExecutorPool::get()->schedule(task,
                                                               AUXIO_TASK_IDX);

            struct timeval tv;
            gettimeofday(&tv, NULL);
            advance_tv(tv, accessScanner.sleeptime);
            stats.alogTime.store(tv.tv_sec);
        }
    }
}

void EventuallyPersistentStore::resetAccessScannerStartTime() {
    LockHolder lh(accessScanner.mutex);

    if (accessScanner.enabled) {
        if (accessScanner.sleeptime != 0) {
            ExecutorPool::get()->cancel(accessScanner.task);
            // re-schedule task according to the new task start hour
            ExTask task = new AccessScanner(*this, stats,
                                            Priority::AccessScannerPriority,
                                            accessScanner.sleeptime);
            accessScanner.task = ExecutorPool::get()->schedule(task,
                                                               AUXIO_TASK_IDX);

            struct timeval tv;
            gettimeofday(&tv, NULL);
            advance_tv(tv, accessScanner.sleeptime);
            stats.alogTime.store(tv.tv_sec);
        }
    }
}

void EventuallyPersistentStore::setAllBloomFilters(bool to) {
    size_t maxSize = vbMap.getSize();
    cb_assert(maxSize <= std::numeric_limits<uint16_t>::max());
    for (size_t i = 0; i < maxSize; i++) {
        uint16_t vbid = static_cast<uint16_t>(i);
        RCPtr<VBucket> vb = vbMap.getBucket(vbid);
        if (vb) {
            if (to) {
                vb->setFilterStatus(BFILTER_ENABLED);
            } else {
                vb->setFilterStatus(BFILTER_DISABLED);
            }
        }
    }
}

void EventuallyPersistentStore::visit(VBucketVisitor &visitor)
{
    size_t maxSize = vbMap.getSize();
    cb_assert(maxSize <= std::numeric_limits<uint16_t>::max());
    for (size_t i = 0; i < maxSize; ++i) {
        uint16_t vbid = static_cast<uint16_t>(i);
        RCPtr<VBucket> vb = vbMap.getBucket(vbid);
        if (vb) {
            bool wantData = visitor.visitBucket(vb);
            // We could've lost this along the way.
            if (wantData) {
                vb->ht.visit(visitor);
            }
        }
    }
    visitor.complete();
}

EventuallyPersistentStore::Position
EventuallyPersistentStore::pauseResumeVisit(PauseResumeEPStoreVisitor& visitor,
                                            Position& start_pos)
{
    const size_t maxSize = vbMap.getSize();

    uint16_t vbid = start_pos.vbucket_id;
    for (; vbid < maxSize; ++vbid) {
        RCPtr<VBucket> vb = vbMap.getBucket(vbid);
        if (vb) {
            bool paused = !visitor.visit(vbid, vb->ht);
            if (paused) {
                break;
            }
        }
    }

    return EventuallyPersistentStore::Position(vbid);
}

EventuallyPersistentStore::Position
EventuallyPersistentStore::startPosition() const
{
    return EventuallyPersistentStore::Position(0);
}

EventuallyPersistentStore::Position
EventuallyPersistentStore::endPosition() const
{
    return EventuallyPersistentStore::Position(vbMap.getSize());
}

VBCBAdaptor::VBCBAdaptor(EventuallyPersistentStore *s,
                         shared_ptr<VBucketVisitor> v,
                         const char *l, const Priority &p, double sleep) :
    GlobalTask(&s->getEPEngine(), p, 0, false), store(s),
    visitor(v), label(l), sleepTime(sleep), currentvb(0)
{
    const VBucketFilter &vbFilter = visitor->getVBucketFilter();
    size_t maxSize = store->vbMap.getSize();
    cb_assert(maxSize <= std::numeric_limits<uint16_t>::max());
    for (size_t i = 0; i < maxSize; ++i) {
        uint16_t vbid = static_cast<uint16_t>(i);
        RCPtr<VBucket> vb = store->vbMap.getBucket(vbid);
        if (vb && vbFilter(vbid)) {
            vbList.push(vbid);
        }
    }
}

bool VBCBAdaptor::run(void) {
    if (!vbList.empty()) {
        currentvb = vbList.front();
        RCPtr<VBucket> vb = store->vbMap.getBucket(currentvb);
        if (vb) {
            if (visitor->pauseVisitor()) {
                snooze(sleepTime);
                return true;
            }
            if (visitor->visitBucket(vb)) {
                vb->ht.visit(*visitor);
            }
        }
        vbList.pop();
    }

    bool isdone = vbList.empty();
    if (isdone) {
        visitor->complete();
    }
    return !isdone;
}

VBucketVisitorTask::VBucketVisitorTask(EventuallyPersistentStore *s,
                                       shared_ptr<VBucketVisitor> v,
                                       uint16_t sh, const char *l,
                                       double sleep, bool shutdown):
    GlobalTask(&(s->getEPEngine()), Priority::AccessScannerPriority,
               0, shutdown),
    store(s), visitor(v), label(l), sleepTime(sleep), currentvb(0),
    shardID(sh)
{
    const VBucketFilter &vbFilter = visitor->getVBucketFilter();
    std::vector<int> vbs = store->vbMap.getShard(shardID)->getVBuckets();
    cb_assert(vbs.size() <= std::numeric_limits<uint16_t>::max());
    std::vector<int>::iterator it;
    for (it = vbs.begin(); it != vbs.end(); ++it) {
        uint16_t vbid = static_cast<uint16_t>(*it);
        RCPtr<VBucket> vb = store->vbMap.getBucket(vbid);
        if (vb && vbFilter(vbid)) {
            vbList.push(vbid);
        }
    }
}

bool VBucketVisitorTask::run() {
    if (!vbList.empty()) {
        currentvb = vbList.front();
        RCPtr<VBucket> vb = store->vbMap.getBucket(currentvb);
        if (vb) {
            if (visitor->pauseVisitor()) {
                snooze(sleepTime);
                return true;
            }
            if (visitor->visitBucket(vb)) {
                vb->ht.visit(*visitor);
            }
        }
        vbList.pop();
    }

    bool isDone = vbList.empty();
    if (isDone) {
        visitor->complete();
    }
    return !isDone;
}

void EventuallyPersistentStore::resetUnderlyingStats(void)
{
    for (size_t i = 0; i < vbMap.numShards; i++) {
        KVShard *shard = vbMap.shards[i];
        shard->getRWUnderlying()->resetStats();
        shard->getROUnderlying()->resetStats();
    }

    for (size_t i = 0; i < MAX_TYPE_ID; i++) {
        stats.schedulingHisto[i].reset();
        stats.taskRuntimeHisto[i].reset();
    }
}

void EventuallyPersistentStore::addKVStoreStats(ADD_STAT add_stat,
                                                const void* cookie) {
    for (size_t i = 0; i < vbMap.numShards; i++) {
        std::stringstream rwPrefix;
        std::stringstream roPrefix;
        rwPrefix << "rw_" << i;
        roPrefix << "ro_" << i;
        vbMap.shards[i]->getRWUnderlying()->addStats(rwPrefix.str(), add_stat,
                                                     cookie);
        vbMap.shards[i]->getROUnderlying()->addStats(roPrefix.str(), add_stat,
                                                     cookie);
    }
}

void EventuallyPersistentStore::addKVStoreTimingStats(ADD_STAT add_stat,
                                                      const void* cookie) {
    for (size_t i = 0; i < vbMap.numShards; i++) {
        std::stringstream rwPrefix;
        std::stringstream roPrefix;
        rwPrefix << "rw_" << i;
        roPrefix << "ro_" << i;
        vbMap.shards[i]->getRWUnderlying()->addTimingStats(rwPrefix.str(),
                                                           add_stat,
                                                           cookie);
        vbMap.shards[i]->getROUnderlying()->addTimingStats(roPrefix.str(),
                                                           add_stat,
                                                           cookie);
    }
}

KVStore *EventuallyPersistentStore::getOneROUnderlying(void) {
    return vbMap.getShard(EP_PRIMARY_SHARD)->getROUnderlying();
}

KVStore *EventuallyPersistentStore::getOneRWUnderlying(void) {
    return vbMap.getShard(EP_PRIMARY_SHARD)->getRWUnderlying();
}

ENGINE_ERROR_CODE
EventuallyPersistentStore::rollback(uint16_t vbid,
                                    uint64_t rollbackSeqno) {
    LockHolder lh(vb_mutexes[vbid], true /*tryLock*/);
    if (!lh.islocked()) {
        return ENGINE_TMPFAIL; // Reschedule a vbucket rollback task.
    }

    if (rollbackSeqno != 0) {
        shared_ptr<RollbackCB> cb(new RollbackCB(engine));
        KVStore* rwUnderlying = vbMap.getShard(vbid)->getRWUnderlying();
        RollbackResult result = rwUnderlying->rollback(vbid, rollbackSeqno, cb);

        if (result.success) {
            RCPtr<VBucket> vb = vbMap.getBucket(vbid);
            vb->failovers->pruneEntries(result.highSeqno);
            vb->checkpointManager.clear(vb, result.highSeqno);
            vb->setPersistedSnapshot(result.snapStartSeqno, result.snapEndSeqno);
            return ENGINE_SUCCESS;
        }
    }

    if (resetVBucket(vbid)) {
        return ENGINE_SUCCESS;
    }
    return ENGINE_NOT_MY_VBUCKET;
}

void EventuallyPersistentStore::runDefragmenterTask() {
    defragmenterTask->run();
}

std::ostream& operator<<(std::ostream& os,
                         const EventuallyPersistentStore::Position& pos) {
    os << "vbucket:" << pos.vbucket_id;
    return os;
}<|MERGE_RESOLUTION|>--- conflicted
+++ resolved
@@ -518,11 +518,8 @@
                                              uint64_t revSeqno) {
     RCPtr<VBucket> vb = getVBucket(vbid);
     if (vb) {
-<<<<<<< HEAD
-=======
         // Obtain reader access to the VB state change lock so that
         // the VB can't switch state whilst we're processing
->>>>>>> 1527976f
         ReaderLockHolder rlh(vb->getStateLock());
         if (vb->getState() == vbucket_state_active) {
             int bucket_num(0);
