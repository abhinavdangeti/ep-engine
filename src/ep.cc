--- conflicted
+++ resolved
@@ -2259,18 +2259,12 @@
                     ENGINE_SUCCESS, v->getBySeqno());
 
         if (exptime_mutated) {
-<<<<<<< HEAD
-            // persist the item in the underlying storage for
-            // mutated exptime
-            queueDirty(vb, v, &lh, NULL);
-=======
             ReaderLockHolder(vb->getStateLock());
             if (vb->getState() == vbucket_state_active) {
                 // persist the item in the underlying storage for
                 // mutated exptime but only if VB is active.
-                queueDirty(vb, v, &lh);
-            }
->>>>>>> ab152290
+                queueDirty(vb, v, &lh, NULL);
+            }
         }
         return rv;
     } else {
