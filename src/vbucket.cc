/* -*- Mode: C++; tab-width: 4; c-basic-offset: 4; indent-tabs-mode: nil -*- */
/*
 *     Copyright 2015 Couchbase, Inc
 *
 *   Licensed under the Apache License, Version 2.0 (the "License");
 *   you may not use this file except in compliance with the License.
 *   You may obtain a copy of the License at
 *
 *       http://www.apache.org/licenses/LICENSE-2.0
 *
 *   Unless required by applicable law or agreed to in writing, software
 *   distributed under the License is distributed on an "AS IS" BASIS,
 *   WITHOUT WARRANTIES OR CONDITIONS OF ANY KIND, either express or implied.
 *   See the License for the specific language governing permissions and
 *   limitations under the License.
 */

#include "config.h"

#include <functional>
#include <list>
#include <set>
#include <string>

#include "atomic.h"
#include "bgfetcher.h"
#include "ep_engine.h"

#define STATWRITER_NAMESPACE vbucket
#include "statwriter.h"
#undef STATWRITER_NAMESPACE

#include "vbucket.h"

VBucketFilter VBucketFilter::filter_diff(const VBucketFilter &other) const {
    std::vector<uint16_t> tmp(acceptable.size() + other.size());
    std::vector<uint16_t>::iterator end;
    end = std::set_symmetric_difference(acceptable.begin(),
                                        acceptable.end(),
                                        other.acceptable.begin(),
                                        other.acceptable.end(),
                                        tmp.begin());
    return VBucketFilter(std::vector<uint16_t>(tmp.begin(), end));
}

VBucketFilter VBucketFilter::filter_intersection(const VBucketFilter &other)
                                                                        const {
    std::vector<uint16_t> tmp(acceptable.size() + other.size());
    std::vector<uint16_t>::iterator end;

    end = std::set_intersection(acceptable.begin(), acceptable.end(),
                                other.acceptable.begin(),
                                other.acceptable.end(),
                                tmp.begin());
    return VBucketFilter(std::vector<uint16_t>(tmp.begin(), end));
}

static bool isRange(std::set<uint16_t>::const_iterator it,
                    const std::set<uint16_t>::const_iterator &end,
                    size_t &length)
{
    length = 0;
    for (uint16_t val = *it;
         it != end && (val + length) == *it;
         ++it, ++length) {
        // empty
    }

    --length;

    return length > 1;
}

std::ostream& operator <<(std::ostream &out, const VBucketFilter &filter)
{
    std::set<uint16_t>::const_iterator it;

    if (filter.acceptable.empty()) {
        out << "{ empty }";
    } else {
        bool needcomma = false;
        out << "{ ";
        for (it = filter.acceptable.begin();
             it != filter.acceptable.end();
             ++it) {
            if (needcomma) {
                out << ", ";
            }

            size_t length;
            if (isRange(it, filter.acceptable.end(), length)) {
                std::set<uint16_t>::iterator last = it;
                for (size_t i = 0; i < length; ++i) {
                    ++last;
                }
                out << "[" << *it << "," << *last << "]";
                it = last;
            } else {
                out << *it;
            }
            needcomma = true;
        }
        out << " }";
    }

    return out;
}

size_t VBucket::chkFlushTimeout = MIN_CHK_FLUSH_TIMEOUT;

const vbucket_state_t VBucket::ACTIVE =
                     static_cast<vbucket_state_t>(htonl(vbucket_state_active));
const vbucket_state_t VBucket::REPLICA =
                    static_cast<vbucket_state_t>(htonl(vbucket_state_replica));
const vbucket_state_t VBucket::PENDING =
                    static_cast<vbucket_state_t>(htonl(vbucket_state_pending));
const vbucket_state_t VBucket::DEAD =
                    static_cast<vbucket_state_t>(htonl(vbucket_state_dead));

VBucket::~VBucket() {
    if (!pendingOps.empty() || !pendingBGFetches.empty()) {
        LOG(EXTENSION_LOG_WARNING,
            "Have %ld pending ops and %ld pending reads "
            "while destroying vbucket\n",
            pendingOps.size(), pendingBGFetches.size());
    }

    stats.decrDiskQueueSize(dirtyQueueSize.load());

    size_t num_pending_fetches = 0;
    vb_bgfetch_queue_t::iterator itr = pendingBGFetches.begin();
    for (; itr != pendingBGFetches.end(); ++itr) {
        vb_bgfetch_item_ctx_t &bg_itm_ctx = itr->second;
        std::list<VBucketBGFetchItem *> &bgitems = bg_itm_ctx.bgfetched_list;
        std::list<VBucketBGFetchItem *>::iterator vit = bgitems.begin();
        for (; vit != bgitems.end(); ++vit) {
            delete (*vit);
            ++num_pending_fetches;
        }
    }
    stats.numRemainingBgJobs.fetch_sub(num_pending_fetches);
    pendingBGFetches.clear();
    delete failovers;

    // Clear out the bloomfilter(s)
    clearFilter();

    stats.memOverhead.fetch_sub(sizeof(VBucket) + ht.memorySize() +
                                sizeof(CheckpointManager));

    LOG(EXTENSION_LOG_INFO, "Destroying vbucket %d\n", id);
}

void VBucket::fireAllOps(EventuallyPersistentEngine &engine,
                         ENGINE_ERROR_CODE code) {
    if (pendingOpsStart > 0) {
        hrtime_t now = gethrtime();
        if (now > pendingOpsStart) {
            hrtime_t d = (now - pendingOpsStart) / 1000;
            stats.pendingOpsHisto.add(d);
            atomic_setIfBigger(stats.pendingOpsMaxDuration, d);
        }
    } else {
        return;
    }

    pendingOpsStart = 0;
    stats.pendingOps.fetch_sub(pendingOps.size());
    atomic_setIfBigger(stats.pendingOpsMax, pendingOps.size());

    engine.notifyIOComplete(pendingOps, code);
    pendingOps.clear();

    LOG(EXTENSION_LOG_INFO,
        "Fired pendings ops for vbucket %" PRIu16 " in state %s\n",
        id, VBucket::toString(state));
}

void VBucket::fireAllOps(EventuallyPersistentEngine &engine) {
    LockHolder lh(pendingOpLock);

    if (state == vbucket_state_active) {
        fireAllOps(engine, ENGINE_SUCCESS);
    } else if (state == vbucket_state_pending) {
        // Nothing
    } else {
        fireAllOps(engine, ENGINE_NOT_MY_VBUCKET);
    }
}

<<<<<<< HEAD
void VBucket::setState(vbucket_state_t to) {
    WriterLockHolder wlh(stateLock);
    vbucket_state_t oldstate(state);
=======
void VBucket::setState(vbucket_state_t to, SERVER_HANDLE_V1 *sapi) {
    cb_assert(sapi);
>>>>>>> 9b194271

    vbucket_state_t oldstate;
    {
        WriterLockHolder wlh(stateLock);
        oldstate = state;

        if (to == vbucket_state_active &&
            checkpointManager.getOpenCheckpointId() < 2) {
            checkpointManager.setOpenCheckpointId(2);
        }

        LOG(EXTENSION_LOG_DEBUG, "transitioning vbucket %d from %s to %s",
            id, VBucket::toString(oldstate), VBucket::toString(to));

        state = to;
    }

<<<<<<< HEAD
    LOG(EXTENSION_LOG_NOTICE,
        "VBucket::setState: transitioning vbucket:%" PRIu16 " from:%s to:%s",
        id, VBucket::toString(oldstate), VBucket::toString(to));

    state = to;
=======
    if (oldstate == vbucket_state_active) {
        uint64_t highSeqno = (uint64_t)checkpointManager.getHighSeqno();
        setCurrentSnapshot(highSeqno, highSeqno);
    }
>>>>>>> 9b194271
}

void VBucket::doStatsForQueueing(Item& qi, size_t itemBytes)
{
    ++dirtyQueueSize;
    dirtyQueueMem.fetch_add(sizeof(Item));
    ++dirtyQueueFill;
    dirtyQueueAge.fetch_add(qi.getQueuedTime());
    dirtyQueuePendingWrites.fetch_add(itemBytes);
}

void VBucket::doStatsForFlushing(Item& qi, size_t itemBytes)
{
    decrDirtyQueueSize(1);
    decrDirtyQueueMem(sizeof(Item));
    ++dirtyQueueDrain;
    decrDirtyQueueAge(qi.getQueuedTime());
    decrDirtyQueuePendingWrites(itemBytes);
}

void VBucket::incrMetaDataDisk(Item& qi)
{
    metaDataDisk.fetch_add(qi.getNKey() + sizeof(ItemMetaData));
}

void VBucket::decrMetaDataDisk(Item& qi)
{
    // assume couchstore remove approx this much data from disk
    metaDataDisk.fetch_sub((qi.getNKey() + sizeof(ItemMetaData)));
}

void VBucket::resetStats() {
    opsCreate.store(0);
    opsUpdate.store(0);
    opsDelete.store(0);
    opsReject.store(0);

    stats.decrDiskQueueSize(dirtyQueueSize.load());
    dirtyQueueSize.store(0);
    dirtyQueueMem.store(0);
    dirtyQueueFill.store(0);
    dirtyQueueAge.store(0);
    dirtyQueuePendingWrites.store(0);
    dirtyQueueDrain.store(0);
    fileSpaceUsed = 0;
    fileSize = 0;
}

template <typename T>
void VBucket::addStat(const char *nm, const T &val, ADD_STAT add_stat,
                      const void *c) {
    std::stringstream name;
    name << "vb_" << id;
    if (nm != NULL) {
        name << ":" << nm;
    }
    std::stringstream value;
    value << val;
    std::string n = name.str();
    add_casted_stat(n.data(), value.str().data(), add_stat, c);
}

size_t VBucket::queueBGFetchItem(const std::string &key,
                                 VBucketBGFetchItem *fetch,
                                 BgFetcher *bgFetcher) {
    LockHolder lh(pendingBGFetchesLock);
    vb_bgfetch_item_ctx_t& bgfetch_itm_ctx = pendingBGFetches[key];

    if (bgfetch_itm_ctx.bgfetched_list.empty()) {
        bgfetch_itm_ctx.isMetaOnly = true;
    }

    bgfetch_itm_ctx.bgfetched_list.push_back(fetch);

    if (!fetch->metaDataOnly) {
        bgfetch_itm_ctx.isMetaOnly = false;
    }
    bgFetcher->addPendingVB(id);
    return pendingBGFetches.size();
}

bool VBucket::getBGFetchItems(vb_bgfetch_queue_t &fetches) {
    LockHolder lh(pendingBGFetchesLock);
    fetches.insert(pendingBGFetches.begin(), pendingBGFetches.end());
    pendingBGFetches.clear();
    return fetches.size() > 0;
}

void VBucket::addHighPriorityVBEntry(uint64_t id, const void *cookie,
                                     bool isBySeqno) {
    LockHolder lh(hpChksMutex);
    if (shard) {
        ++shard->highPriorityCount;
    }
    hpChks.push_back(HighPriorityVBEntry(cookie, id, isBySeqno));
    numHpChks.store(hpChks.size());
}

void VBucket::notifyOnPersistence(EventuallyPersistentEngine &e,
                                  uint64_t idNum,
                                  bool isBySeqno) {
    LockHolder lh(hpChksMutex);
    std::map<const void*, ENGINE_ERROR_CODE> toNotify;
    std::list<HighPriorityVBEntry>::iterator entry = hpChks.begin();

    std::string logStr(isBySeqno
                       ? "seqno persistence"
                       : "checkpoint persistence");

    while (entry != hpChks.end()) {
        if (isBySeqno != entry->isBySeqno_) {
            ++entry;
            continue;
        }

        std::string logStr(isBySeqno ?
                           "seqno persistence" :
                           "checkpoint persistence");

        hrtime_t wall_time(gethrtime() - entry->start);
        size_t spent = wall_time / 1000000000;
        if (entry->id <= idNum) {
            toNotify[entry->cookie] = ENGINE_SUCCESS;
            stats.chkPersistenceHisto.add(wall_time / 1000);
            adjustCheckpointFlushTimeout(wall_time / 1000000000);
            LOG(EXTENSION_LOG_NOTICE, "Notified the completion of %s "
                "for vbucket %" PRIu16 ", Check for: %" PRIu64 ", "
                "Persisted upto: %" PRIu64 ", cookie %p",
                logStr.c_str(), id, entry->id, idNum, entry->cookie);
            entry = hpChks.erase(entry);
            if (shard) {
                --shard->highPriorityCount;
            }
        } else if (spent > getCheckpointFlushTimeout()) {
            adjustCheckpointFlushTimeout(spent);
            e.storeEngineSpecific(entry->cookie, NULL);
            toNotify[entry->cookie] = ENGINE_TMPFAIL;
            LOG(EXTENSION_LOG_WARNING, "Notified the timeout on %s "
                "for vbucket %" PRIu16 ", Check for: %" PRIu64 ", "
                "Persisted upto: %" PRIu64 ", cookie %p",
                logStr.c_str(), id, entry->id, idNum, entry->cookie);
            entry = hpChks.erase(entry);
            if (shard) {
                --shard->highPriorityCount;
            }
        } else {
            ++entry;
        }
    }
    numHpChks.store(hpChks.size());
    lh.unlock();

    std::map<const void*, ENGINE_ERROR_CODE>::iterator itr = toNotify.begin();
    for (; itr != toNotify.end(); ++itr) {
        e.notifyIOComplete(itr->first, itr->second);
    }

}

void VBucket::notifyAllPendingConnsFailed(EventuallyPersistentEngine &e) {
    LockHolder lh(hpChksMutex);
    std::map<const void*, ENGINE_ERROR_CODE> toNotify;
    std::list<HighPriorityVBEntry>::iterator entry = hpChks.begin();
    while (entry != hpChks.end()) {
        toNotify[entry->cookie] = ENGINE_TMPFAIL;
        e.storeEngineSpecific(entry->cookie, NULL);
        entry = hpChks.erase(entry);
        if (shard) {
            --shard->highPriorityCount;
        }
    }
    lh.unlock();

    std::map<const void*, ENGINE_ERROR_CODE>::iterator itr = toNotify.begin();
    for (; itr != toNotify.end(); ++itr) {
        e.notifyIOComplete(itr->first, itr->second);
    }

    fireAllOps(e);
}

void VBucket::adjustCheckpointFlushTimeout(size_t wall_time) {
    size_t middle = (MIN_CHK_FLUSH_TIMEOUT + MAX_CHK_FLUSH_TIMEOUT) / 2;

    if (wall_time <= MIN_CHK_FLUSH_TIMEOUT) {
        chkFlushTimeout = MIN_CHK_FLUSH_TIMEOUT;
    } else if (wall_time <= middle) {
        chkFlushTimeout = middle;
    } else {
        chkFlushTimeout = MAX_CHK_FLUSH_TIMEOUT;
    }
}

size_t VBucket::getHighPriorityChkSize() {
    return numHpChks.load();
}

size_t VBucket::getCheckpointFlushTimeout() {
    return chkFlushTimeout;
}

size_t VBucket::getNumItems(item_eviction_policy_t policy) {
    if (policy == VALUE_ONLY) {
        return ht.getNumInMemoryItems();
    } else {
        return ht.getNumItems();
    }
}

size_t VBucket::getNumNonResidentItems(item_eviction_policy_t policy) {
    if (policy == VALUE_ONLY) {
        return ht.getNumInMemoryNonResItems();
    } else {
        size_t num_items = ht.getNumItems();
        size_t num_res_items = ht.getNumInMemoryItems() -
                               ht.getNumInMemoryNonResItems();
        return num_items > num_res_items ? (num_items - num_res_items) : 0;
    }
}

bool VBucket::isResidentRatioUnderThreshold(float threshold,
                                            item_eviction_policy_t policy) {
    if (policy != FULL_EVICTION) {
        throw std::invalid_argument("VBucket::isResidentRatioUnderThreshold: "
                "policy (which is " + std::to_string(policy) +
                ") must be FULL_EVICTION");
    }
    size_t num_items = getNumItems(policy);
    size_t num_non_resident_items = getNumNonResidentItems(policy);
    if (threshold >= ((float)(num_items - num_non_resident_items) /
                                                                num_items)) {
        return true;
    } else {
        return false;
    }
}

void VBucket::createFilter(size_t key_count, double probability) {
    // Create the actual bloom filter upon vbucket creation during
    // scenarios:
    //      - Bucket creation
    //      - Rebalance
    LockHolder lh(bfMutex);
    if (bFilter == nullptr && tempFilter == nullptr) {
        bFilter = new BloomFilter(key_count, probability, BFILTER_ENABLED);
    } else {
        LOG(EXTENSION_LOG_WARNING, "(vb %" PRIu16 ") Bloom filter / Temp filter"
            " already exist!", id);
    }
}

void VBucket::initTempFilter(size_t key_count, double probability) {
    // Create a temp bloom filter with status as COMPACTING,
    // if the main filter is found to exist, set its state to
    // COMPACTING as well.
    LockHolder lh(bfMutex);
    if (tempFilter) {
        delete tempFilter;
    }
    tempFilter = new BloomFilter(key_count, probability, BFILTER_COMPACTING);
    if (bFilter) {
        bFilter->setStatus(BFILTER_COMPACTING);
    }
}

void VBucket::addToFilter(const std::string &key) {
    LockHolder lh(bfMutex);
    if (bFilter) {
        bFilter->addKey(key.c_str(), key.length());
    }

    // If the temp bloom filter is not found to be NULL,
    // it means that compaction is running on the particular
    // vbucket. Therefore add the key to the temp filter as
    // well, as once compaction completes the temp filter
    // will replace the main bloom filter.
    if (tempFilter) {
        tempFilter->addKey(key.c_str(), key.length());
    }
}

bool VBucket::maybeKeyExistsInFilter(const std::string &key) {
    LockHolder lh(bfMutex);
    if (bFilter) {
        return bFilter->maybeKeyExists(key.c_str(), key.length());
    } else {
        // If filter doesn't exist, allow the BgFetch to go through.
        return true;
    }
}

bool VBucket::isTempFilterAvailable() {
    LockHolder lh(bfMutex);
    if (tempFilter &&
        (tempFilter->getStatus() == BFILTER_COMPACTING ||
         tempFilter->getStatus() == BFILTER_ENABLED)) {
        return true;
    } else {
        return false;
    }
}

void VBucket::addToTempFilter(const std::string &key) {
    // Keys will be added to only the temp filter during
    // compaction.
    LockHolder lh(bfMutex);
    if (tempFilter) {
        tempFilter->addKey(key.c_str(), key.length());
    }
}

void VBucket::swapFilter() {
    // Delete the main bloom filter and replace it with
    // the temp filter that was populated during compaction,
    // only if the temp filter's state is found to be either at
    // COMPACTING or ENABLED (if in the case the user enables
    // bloomfilters for some reason while compaction was running).
    // Otherwise, it indicates that the filter's state was
    // possibly disabled during compaction, therefore clear out
    // the temp filter. If it gets enabled at some point, a new
    // bloom filter will be made available after the next
    // compaction.

    LockHolder lh(bfMutex);
    if (bFilter) {
        delete bFilter;
        bFilter = NULL;
    }
    if (tempFilter &&
        (tempFilter->getStatus() == BFILTER_COMPACTING ||
         tempFilter->getStatus() == BFILTER_ENABLED)) {
        bFilter = tempFilter;
        tempFilter = NULL;
        bFilter->setStatus(BFILTER_ENABLED);
    } else if (tempFilter) {
        delete tempFilter;
        tempFilter = NULL;
    }
}

void VBucket::clearFilter() {
    LockHolder lh(bfMutex);
    if (bFilter) {
        delete bFilter;
        bFilter = NULL;
    }
    if (tempFilter) {
        delete tempFilter;
        tempFilter = NULL;
    }
}

void VBucket::setFilterStatus(bfilter_status_t to) {
    LockHolder lh(bfMutex);
    if (bFilter) {
        bFilter->setStatus(to);
    }
    if (tempFilter) {
        tempFilter->setStatus(to);
    }
}

std::string VBucket::getFilterStatusString() {
    LockHolder lh(bfMutex);
    if (bFilter) {
        return bFilter->getStatusString();
    } else if (tempFilter) {
        return tempFilter->getStatusString();
    } else {
        return "DOESN'T EXIST";
    }
}

size_t VBucket::getFilterSize() {
    if (bFilter) {
        return bFilter->getFilterSize();
    } else {
        return 0;
    }
}

size_t VBucket::getNumOfKeysInFilter() {
    if (bFilter) {
        return bFilter->getNumOfKeysInFilter();
    } else {
        return 0;
    }
}

uint64_t VBucket::nextHLCCas() {
    int64_t adjusted_time = gethrtime();
    uint64_t final_adjusted_time = 0;

    if (time_sync_config == time_sync_t::ENABLED_WITH_DRIFT) {
        adjusted_time += drift_counter;
    }

    if (adjusted_time < 0) {
        LOG(EXTENSION_LOG_WARNING,
            "Adjusted time is negative: %" PRId64 "\n", adjusted_time);
    }

    final_adjusted_time = ((uint64_t)adjusted_time) & ~((1 << 16) - 1);
    uint64_t local_max_cas = max_cas.load();

    if (final_adjusted_time > local_max_cas) {
        atomic_setIfBigger(max_cas, final_adjusted_time);
        return final_adjusted_time;
    }

    atomic_setIfBigger(max_cas, local_max_cas + 1);
    return local_max_cas + 1;
}

void VBucket::addStats(bool details, ADD_STAT add_stat, const void *c,
                       item_eviction_policy_t policy) {
    addStat(NULL, toString(state), add_stat, c);
    if (details) {
        size_t numItems = getNumItems(policy);
        size_t tempItems = getNumTempItems();
        addStat("num_items", numItems, add_stat, c);
        addStat("num_temp_items", tempItems, add_stat, c);
        addStat("num_non_resident", getNumNonResidentItems(policy),
                add_stat, c);
        addStat("ht_memory", ht.memorySize(), add_stat, c);
        addStat("ht_item_memory", ht.getItemMemory(), add_stat, c);
        addStat("ht_cache_size", ht.cacheSize, add_stat, c);
        addStat("num_ejects", ht.getNumEjects(), add_stat, c);
        addStat("ops_create", opsCreate, add_stat, c);
        addStat("ops_update", opsUpdate, add_stat, c);
        addStat("ops_delete", opsDelete, add_stat, c);
        addStat("ops_reject", opsReject, add_stat, c);
        addStat("queue_size", dirtyQueueSize, add_stat, c);
        addStat("queue_memory", dirtyQueueMem, add_stat, c);
        addStat("queue_fill", dirtyQueueFill, add_stat, c);
        addStat("queue_drain", dirtyQueueDrain, add_stat, c);
        addStat("queue_age", getQueueAge(), add_stat, c);
        addStat("pending_writes", dirtyQueuePendingWrites, add_stat, c);
        addStat("db_data_size", fileSpaceUsed, add_stat, c);
        addStat("db_file_size", fileSize, add_stat, c);
        addStat("high_seqno", getHighSeqno(), add_stat, c);
        addStat("uuid", failovers->getLatestUUID(), add_stat, c);
        addStat("purge_seqno", getPurgeSeqno(), add_stat, c);
        addStat("bloom_filter", getFilterStatusString().data(),
                add_stat, c);
        addStat("bloom_filter_size", getFilterSize(), add_stat, c);
        addStat("bloom_filter_key_count", getNumOfKeysInFilter(), add_stat, c);
        addStat("max_cas", getMaxCas(), add_stat, c);
        addStat("drift_counter", getDriftCounter(), add_stat, c);
        addStat("time_sync", isTimeSyncEnabled() ? "enabled" : "disabled",
                add_stat, c);
        addStat("rollback_item_count", getRollbackItemCount(), add_stat, c);
    }
}

void VBucket::decrDirtyQueueMem(size_t decrementBy)
{
    size_t oldVal, newVal;
    do {
        oldVal = dirtyQueueMem.load(std::memory_order_relaxed);
        if (oldVal < decrementBy) {
            newVal = 0;
        } else {
            newVal = oldVal - decrementBy;
        }
    } while (!dirtyQueueMem.compare_exchange_strong(oldVal, newVal));
}

void VBucket::decrDirtyQueueAge(uint32_t decrementBy)
{
    uint64_t oldVal, newVal;
    do {
        oldVal = dirtyQueueAge.load(std::memory_order_relaxed);
        if (oldVal < decrementBy) {
            newVal = 0;
        } else {
            newVal = oldVal - decrementBy;
        }
    } while (!dirtyQueueAge.compare_exchange_strong(oldVal, newVal));
}

void VBucket::decrDirtyQueuePendingWrites(size_t decrementBy)
{
    size_t oldVal, newVal;
    do {
        oldVal = dirtyQueuePendingWrites.load(std::memory_order_relaxed);
        if (oldVal < decrementBy) {
            newVal = 0;
        } else {
            newVal = oldVal - decrementBy;
        }
    } while (!dirtyQueuePendingWrites.compare_exchange_strong(oldVal, newVal));
}<|MERGE_RESOLUTION|>--- conflicted
+++ resolved
@@ -188,15 +188,7 @@
     }
 }
 
-<<<<<<< HEAD
 void VBucket::setState(vbucket_state_t to) {
-    WriterLockHolder wlh(stateLock);
-    vbucket_state_t oldstate(state);
-=======
-void VBucket::setState(vbucket_state_t to, SERVER_HANDLE_V1 *sapi) {
-    cb_assert(sapi);
->>>>>>> 9b194271
-
     vbucket_state_t oldstate;
     {
         WriterLockHolder wlh(stateLock);
@@ -207,24 +199,12 @@
             checkpointManager.setOpenCheckpointId(2);
         }
 
-        LOG(EXTENSION_LOG_DEBUG, "transitioning vbucket %d from %s to %s",
+        LOG(EXTENSION_LOG_NOTICE,
+            "VBucket::setState: transitioning vbucket:%" PRIu16 " from:%s to:%s",
             id, VBucket::toString(oldstate), VBucket::toString(to));
 
         state = to;
     }
-
-<<<<<<< HEAD
-    LOG(EXTENSION_LOG_NOTICE,
-        "VBucket::setState: transitioning vbucket:%" PRIu16 " from:%s to:%s",
-        id, VBucket::toString(oldstate), VBucket::toString(to));
-
-    state = to;
-=======
-    if (oldstate == vbucket_state_active) {
-        uint64_t highSeqno = (uint64_t)checkpointManager.getHighSeqno();
-        setCurrentSnapshot(highSeqno, highSeqno);
-    }
->>>>>>> 9b194271
 }
 
 void VBucket::doStatsForQueueing(Item& qi, size_t itemBytes)
