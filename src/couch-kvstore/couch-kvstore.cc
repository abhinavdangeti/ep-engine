--- conflicted
+++ resolved
@@ -454,13 +454,8 @@
                                         COUCHSTORE_OPEN_FLAG_RDONLY);
     if (errCode != COUCHSTORE_SUCCESS) {
         LOG(EXTENSION_LOG_WARNING,
-<<<<<<< HEAD
             "Failed to open database for data fetch, "
-            "vBucketId = %d numDocs = %d\n",
-=======
-            "Warning: failed to open database for data fetch, "
             "vBucketId = %" PRIu16 ", numDocs = %d\n",
->>>>>>> 00272e09
             vb, numItems);
         st.numGetFailure.fetch_add(numItems);
         vb_bgfetch_queue_t::iterator itr = itms.begin();
@@ -491,13 +486,8 @@
     if (errCode != COUCHSTORE_SUCCESS) {
         st.numGetFailure.fetch_add(numItems);
         for (itr = itms.begin(); itr != itms.end(); ++itr) {
-<<<<<<< HEAD
             LOG(EXTENSION_LOG_WARNING, "Failed to read database by"
-                " vBucketId = %d key = %s error = %s [%s]\n",
-=======
-            LOG(EXTENSION_LOG_WARNING, "Warning: failed to read database by"
                 " vBucketId = %" PRIu16 " key = %s error = %s [%s]\n",
->>>>>>> 00272e09
                 vb, (*itr).first.c_str(),
                 couchstore_strerror(errCode),
                 couchkvstore_strerrno(db, errCode).c_str());
@@ -837,11 +827,7 @@
         LOG(EXTENSION_LOG_WARNING,
             "Failed to rename '%s' to '%s': %s",
             compact_file.c_str(), new_file.c_str(),
-<<<<<<< HEAD
             cb_strerror().c_str());
-=======
-            getStringErrno().c_str());
->>>>>>> 00272e09
 
         removeCompactFile(compact_file);
         return false;
@@ -857,11 +843,7 @@
         if (remove(new_file.c_str()) != 0) {
             LOG(EXTENSION_LOG_WARNING,
                 "Warning: Failed to remove '%s': %s",
-<<<<<<< HEAD
                 new_file.c_str(), cb_strerror().c_str());
-=======
-                new_file.c_str(), getStringErrno().c_str());
->>>>>>> 00272e09
         }
         return false;
     }
@@ -1368,11 +1350,7 @@
             dbFileName.c_str(), options,
             ((newRevNum > fileRev) ? newRevNum : fileRev),
             couchstore_strerror(errorCode),
-<<<<<<< HEAD
             cb_strerror().c_str());
-=======
-            getStringErrno().c_str());
->>>>>>> 00272e09
     } else {
         if (newRevNum > fileRev) {
             // new revision number found, update it
@@ -1401,11 +1379,7 @@
         LOG(EXTENSION_LOG_NOTICE, "INFO: couchstore_open_db failed, name=%s "
             "options=%" PRIX64 " error=%s [%s], try it again!",
             dbfile.c_str(), options, couchstore_strerror(errCode),
-<<<<<<< HEAD
             cb_strerror().c_str());
-=======
-            getStringErrno().c_str());
->>>>>>> 00272e09
         *newFileRev = checkNewRevNum(dbfile);
         ++retry;
         if (retry == MAX_OPEN_DB_RETRY - 1 && options == 0 &&
@@ -1460,11 +1434,7 @@
                     } else {
                         LOG(EXTENSION_LOG_WARNING,
                             "Warning: Failed to remove the stale file '%s': %s",
-<<<<<<< HEAD
                             old_file.str().c_str(), cb_strerror().c_str());
-=======
-                            old_file.str().c_str(), getStringErrno().c_str());
->>>>>>> 00272e09
                     }
                 } else {
                     LOG(EXTENSION_LOG_WARNING,
@@ -2568,11 +2538,7 @@
         else {
             LOG(EXTENSION_LOG_WARNING,
                 "Warning: Failed to remove compact file '%s': %s",
-<<<<<<< HEAD
                 filename.c_str(), cb_strerror().c_str());
-=======
-                filename.c_str(), getStringErrno().c_str());
->>>>>>> 00272e09
 
             if (errno != ENOENT) {
                 pendingFileDeletions.push(const_cast<std::string &>(filename));
