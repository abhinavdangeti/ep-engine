--- conflicted
+++ resolved
@@ -483,11 +483,7 @@
     if (errCode != COUCHSTORE_SUCCESS) {
         LOG(EXTENSION_LOG_WARNING,
             "Warning: failed to open database for data fetch, "
-<<<<<<< HEAD
-            "vBucketId = %d numDocs = %d\n",
-=======
             "vBucketId = %" PRIu16 ", numDocs = %d\n",
->>>>>>> 771859f8
             vb, numItems);
         st.numGetFailure.fetch_add(numItems);
         vb_bgfetch_queue_t::iterator itr = itms.begin();
@@ -518,11 +514,7 @@
         st.numGetFailure.fetch_add(numItems);
         for (itr = itms.begin(); itr != itms.end(); ++itr) {
             LOG(EXTENSION_LOG_WARNING, "Warning: failed to read database by"
-<<<<<<< HEAD
-                " vBucketId = %d key = %s error = %s [%s]\n",
-=======
                 " vBucketId = %" PRIu16 " key = %s error = %s [%s]\n",
->>>>>>> 771859f8
                 vb, (*itr).first.c_str(),
                 couchstore_strerror(errCode),
                 couchkvstore_strerrno(db, errCode).c_str());
