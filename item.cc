--- conflicted
+++ resolved
@@ -18,12 +18,6 @@
 
 Atomic<uint64_t> Item::casCounter(1);
 
-<<<<<<< HEAD
-bool Item::append(const Item &itm) {
-    std::string newValue(value->getData(), value->length());
-    newValue.append(itm.getValue()->to_s());
-    value.reset(Blob::New(newValue));
-=======
 bool Item::append(const Item &item) {
     size_t newSize = value->length() + item.getValue()->length();
     Blob *newData = Blob::New(newSize, '\0');
@@ -31,7 +25,6 @@
     std::memcpy(newValue, value->getData(), value->length());
     std::memcpy(newValue + value->length(), item.getValue()->getData(), item.getValue()->length());
     value.reset(newData);
->>>>>>> fd73a03c
     return true;
 }
 
@@ -41,12 +34,6 @@
  * @param itm the item to prepend to this one
  * @return true if success
  */
-<<<<<<< HEAD
-bool Item::prepend(const Item &itm) {
-    std::string newValue(itm.getValue()->to_s());
-    newValue.append(value->to_s());
-    value.reset(Blob::New(newValue));
-=======
 bool Item::prepend(const Item &item) {
     size_t newSize = value->length() + item.getValue()->length();
     Blob *newData = Blob::New(newSize, '\0');
@@ -54,6 +41,5 @@
     std::memcpy(newValue, item.getValue()->getData(), item.getValue()->length());
     std::memcpy(newValue + item.getValue()->length(), value->getData(), value->length());
     value.reset(newData);
->>>>>>> fd73a03c
     return true;
 }