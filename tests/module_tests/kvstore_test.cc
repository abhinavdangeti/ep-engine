--- conflicted
+++ resolved
@@ -292,7 +292,8 @@
     kvstore->addStats(add_stat_callback, &stats);
     EXPECT_EQ("1", stats["rw_0:io_num_write"]);
     const size_t io_write_bytes = stoul(stats["rw_0:io_write_bytes"]);
-    EXPECT_EQ(key.size() + value.size() + COUCHSTORE_METADATA_SIZE,
+    EXPECT_EQ(key.size() + value.size() +
+              MetaData::getMetaDataSize(MetaData::Version::V1),
               io_write_bytes);
 
     // Hard to determine exactly how many bytes should have been written, but
@@ -1205,12 +1206,7 @@
                 cas(value.getValue()->getCas());
                 expTime(value.getValue()->getExptime());
                 flags(value.getValue()->getFlags());
-<<<<<<< HEAD
                 datatype(protocol_binary_datatype_t(value.getValue()->getDataType()));
-                conflictResMode(value.getValue()->getConflictResMode());
-=======
-                datatype(protocol_binary_datatypes(value.getValue()->getDataType()));
->>>>>>> dc464b71
                 this->value(std::string(value.getValue()->getData(),
                                         value.getValue()->getNBytes()));
                 savedValue = value;
@@ -1230,12 +1226,7 @@
         MOCK_METHOD1_T(cas, void(uint64_t));
         MOCK_METHOD1_T(expTime, void(uint32_t));
         MOCK_METHOD1_T(flags, void(uint32_t));
-<<<<<<< HEAD
         MOCK_METHOD1_T(datatype, void(protocol_binary_datatype_t));
-        MOCK_METHOD1_T(conflictResMode, void(conflict_resolution_mode));
-=======
-        MOCK_METHOD1_T(datatype, void(protocol_binary_datatypes));
->>>>>>> dc464b71
         MOCK_METHOD1_T(value, void(std::string));
     private:
         GetValue savedValue;
@@ -1331,37 +1322,7 @@
     EXPECT_CALL(gc, expTime(0xaa00bb11));
     EXPECT_CALL(gc, flags(0x01020304));
     EXPECT_CALL(gc, datatype(PROTOCOL_BINARY_DATATYPE_JSON));
-<<<<<<< HEAD
-    EXPECT_CALL(gc, conflictResMode(revision_seqno));
-    kvstore->get("key", 0, gc);
-}
-
-TEST_F(CouchstoreTest, testV2MetaThings) {
-    // Baseline test, just writes meta things and reads them
-    // via standard interfaces
-    // Ensure CAS, exptime and flags are set to something.
-    uint8_t datatype = PROTOCOL_BINARY_DATATYPE_JSON; //lies, but non-zero
-    Item item("key", 3,
-              0x01020304/*flags*/, 0xaa00bb11,/*expiry*/
-              "value", 5,
-              &datatype, 1, /*ext_meta is v1 extension*/
-              0xf00fcafe11225566ull, 1, vbid, 1, INITIAL_NRU_VALUE,
-              last_write_wins /*non zero conflict mode*/);
-    EXPECT_NE(0, last_write_wins);
-    WriteCallback wc;
-    kvstore->begin();
-    kvstore->set(item, wc);
-    kvstore->commit();
-
-    MockedGetCallback<GetValue> gc;
-    EXPECT_CALL(gc, status(ENGINE_SUCCESS));
-    EXPECT_CALL(gc, cas(0xf00fcafe11225566ull));
-    EXPECT_CALL(gc, expTime(0xaa00bb11));
-    EXPECT_CALL(gc, flags(0x01020304));
-    EXPECT_CALL(gc, datatype(PROTOCOL_BINARY_DATATYPE_JSON));
-    EXPECT_CALL(gc, conflictResMode(last_write_wins));
-=======
->>>>>>> dc464b71
+
     kvstore->get("key", 0, gc);
 }
 
@@ -1410,12 +1371,7 @@
     EXPECT_CALL(gc, cas(htonll(0xf00fcafe11225566ull)));
     EXPECT_CALL(gc, expTime(htonl(0xaa00bb11)));
     EXPECT_CALL(gc, flags(0x01020304));
-<<<<<<< HEAD
     EXPECT_CALL(gc, datatype(protocol_binary_datatype_t(expectedDataType)));
-    EXPECT_CALL(gc, conflictResMode(revision_seqno));
-=======
-    EXPECT_CALL(gc, datatype(protocol_binary_datatypes(expectedDataType)));
->>>>>>> dc464b71
     kvstore->get("key", 0, gc);
 }
 
@@ -1435,13 +1391,6 @@
     meta.cas = 0xf00fcafe11225566ull;
     meta.expiry = 0xaa00bb11;
     meta.flags = 0x01020304;
-<<<<<<< HEAD
-    meta.ext1 = 2;
-    meta.ext2 = 33;
-    meta.conflictResMode = 99;
-    request->writeMetaData(meta, MockCouchRequest::MetaData::sizeofV2);
-    kvstore->commit();
-=======
 
     WriteCallback wc;
     kvstore->begin();
@@ -1451,9 +1400,7 @@
     request->writeMetaData(meta, MockCouchRequest::MetaData::sizeofV0);
 
     // Commit it
-    StatsCallback sc;
-    kvstore->commit(&sc);
->>>>>>> dc464b71
+    kvstore->commit();
 
     // Read back, are V1 fields sane?
     MockedGetCallback<GetValue> gc;
@@ -1461,18 +1408,13 @@
     EXPECT_CALL(gc, cas(htonll(0xf00fcafe11225566ull)));
     EXPECT_CALL(gc, expTime(htonl(0xaa00bb11)));
     EXPECT_CALL(gc, flags(0x01020304));
-<<<<<<< HEAD
     EXPECT_CALL(gc, datatype(protocol_binary_datatype_t(meta.ext2)));
-    EXPECT_CALL(gc, conflictResMode(conflict_resolution_mode(3)));
-=======
-    EXPECT_CALL(gc, datatype(protocol_binary_datatypes(meta.ext2)));
->>>>>>> dc464b71
     kvstore->get("key", 0, gc);
 
     // Write back the item we read (this will write out V1 meta)
     kvstore->begin();
     kvstore->set(*gc.getValue(), wc);
-    kvstore->commit(&sc);
+    kvstore->commit();
 
     // Read back, is conf_res_mode sane?
     MockedGetCallback<GetValue> gc2;
@@ -1480,7 +1422,7 @@
     EXPECT_CALL(gc2, cas(htonll(0xf00fcafe11225566ull)));
     EXPECT_CALL(gc2, expTime(htonl(0xaa00bb11)));
     EXPECT_CALL(gc2, flags(0x01020304));
-    EXPECT_CALL(gc2, datatype(protocol_binary_datatypes(meta.ext2)));
+    EXPECT_CALL(gc2, datatype(protocol_binary_datatype_t(meta.ext2)));
     kvstore->get("key", 0, gc2);
 }
 
@@ -1503,12 +1445,8 @@
     meta.expiry = 0xaa00bb11;
     meta.flags = 0x01020304;
     meta.ext1 = FLEX_META_CODE;
-<<<<<<< HEAD
     meta.ext2 = datatype;
-=======
-    meta.ext1 = datatype;
     meta.legacyDeleted = 0x01;
->>>>>>> dc464b71
 
     WriteCallback wc;
     kvstore->begin();
@@ -1526,29 +1464,8 @@
     EXPECT_CALL(gc, cas(htonll(0xf00fcafe11225566ull)));
     EXPECT_CALL(gc, expTime(htonl(0xaa00bb11)));
     EXPECT_CALL(gc, flags(0x01020304));
-<<<<<<< HEAD
     EXPECT_CALL(gc, datatype(protocol_binary_datatype_t(meta.ext2)));
-    EXPECT_CALL(gc, conflictResMode(IsValidConflictMode()));
     kvstore->get("key", 0, gc);
-
-    // Write back the item we read (this will write out V2 meta)
-    kvstore->begin();
-    kvstore->set(*gc.getValue(), wc);
-    kvstore->commit();
-
-    // Read back, is conf_res_mode sane?
-    MockedGetCallback<GetValue> gc2;
-    EXPECT_CALL(gc2, status(ENGINE_SUCCESS));
-    EXPECT_CALL(gc2, cas(htonll(0xf00fcafe11225566ull)));
-    EXPECT_CALL(gc2, expTime(htonl(0xaa00bb11)));
-    EXPECT_CALL(gc2, flags(0x01020304));
-    EXPECT_CALL(gc2, datatype(protocol_binary_datatype_t(meta.ext2)));
-    EXPECT_CALL(gc2, conflictResMode(IsValidConflictMode()));
-    kvstore->get("key", 0, gc2);
-=======
-    EXPECT_CALL(gc, datatype(protocol_binary_datatypes(meta.ext2)));
-    kvstore->get("key", 0, gc);
->>>>>>> dc464b71
 }
 
 class CouchKVStoreMetaData : public ::testing::Test {
@@ -1575,11 +1492,12 @@
     metadata = MetaDataFactory::createMetaData(meta);
     EXPECT_EQ(MetaData::Version::V1, metadata->getVersionInitialisedFrom());
 
-    data.resize(16 + 2 +1);
+    // Even with a 19 byte (v2) meta, the expectation is we become V1
+    data.resize(16 + 2 + 1);
     meta.buf = data.data();
     meta.size = data.size();
     metadata = MetaDataFactory::createMetaData(meta);
-    EXPECT_EQ(MetaData::Version::V2, metadata->getVersionInitialisedFrom());
+    EXPECT_EQ(MetaData::Version::V1, metadata->getVersionInitialisedFrom());
 
     // Buffers too large and small
     data.resize(16 + 2 + 1 + 1);
@@ -1600,13 +1518,13 @@
     meta.buf = data.data();
     meta.size = data.size();
 
-    // V0 in yet V2 "moved out"
+    // V0 in yet V1 "moved out"
     auto metadata = MetaDataFactory::createMetaData(meta);
     EXPECT_EQ(MetaData::Version::V0, metadata->getVersionInitialisedFrom());
-    out.size = MetaData::getMetaDataSize(MetaData::Version::V2);
+    out.size = MetaData::getMetaDataSize(MetaData::Version::V1);
     out.buf = new char[out.size];
     metadata->copyToBuf(out);
-    EXPECT_EQ(out.size, MetaData::getMetaDataSize(MetaData::Version::V2));
+    EXPECT_EQ(out.size, MetaData::getMetaDataSize(MetaData::Version::V1));
 
     // We created a copy of the metadata so we must cleanup
     delete [] out.buf;
@@ -1619,13 +1537,13 @@
     meta.buf = data.data();
     meta.size = data.size();
 
-    // V1 in V2 "moved out"
+    // V1 in V1 "moved out"
     auto metadata = MetaDataFactory::createMetaData(meta);
     EXPECT_EQ(MetaData::Version::V1, metadata->getVersionInitialisedFrom());
-    out.size = MetaData::getMetaDataSize(MetaData::Version::V2);
+    out.size = MetaData::getMetaDataSize(MetaData::Version::V1);
     out.buf = new char[out.size];
     metadata->copyToBuf(out);
-    EXPECT_EQ(out.size, MetaData::getMetaDataSize(MetaData::Version::V2));
+    EXPECT_EQ(out.size, MetaData::getMetaDataSize(MetaData::Version::V1));
 
     // We created a copy of the metadata so we must cleanup
     delete [] out.buf;
@@ -1649,8 +1567,7 @@
     metadata->setCas(cas);
     metadata->setExptime(exp);
     metadata->setFlags(flags);
-    metadata->setDataType( PROTOCOL_BINARY_DATATYPE_JSON);
-    metadata->setConfResMode(last_write_wins);
+    metadata->setDataType(PROTOCOL_BINARY_DATATYPE_JSON);
 
     // Check they all read back
     EXPECT_EQ(cas, metadata->getCas());
@@ -1658,14 +1575,13 @@
     EXPECT_EQ(flags, metadata->getFlags());
     EXPECT_EQ(FLEX_META_CODE, metadata->getFlexCode());
     EXPECT_EQ(PROTOCOL_BINARY_DATATYPE_JSON, metadata->getDataType());
-    EXPECT_EQ(last_write_wins, metadata->getConfResMode());
-
-    // Now we move the metadata out, this will give back a V2 structure
-    out.size = MetaData::getMetaDataSize(MetaData::Version::V2);
+
+    // Now we move the metadata out, this will give back a V1 structure
+    out.size = MetaData::getMetaDataSize(MetaData::Version::V1);
     out.buf = new char[out.size];
     metadata->copyToBuf(out);
     metadata = MetaDataFactory::createMetaData(out);
-    EXPECT_EQ(MetaData::Version::V2, metadata->getVersionInitialisedFrom()); // Is it V2?
+    EXPECT_EQ(MetaData::Version::V1, metadata->getVersionInitialisedFrom()); // Is it V1?
 
     // All the written fields should be the same
     // Check they all read back
@@ -1674,8 +1590,7 @@
     EXPECT_EQ(flags, metadata->getFlags());
     EXPECT_EQ(FLEX_META_CODE, metadata->getFlexCode());
     EXPECT_EQ(PROTOCOL_BINARY_DATATYPE_JSON, metadata->getDataType());
-    EXPECT_EQ(last_write_wins, metadata->getConfResMode());
-    EXPECT_EQ(out.size, MetaData::getMetaDataSize(MetaData::Version::V2));
+    EXPECT_EQ(out.size, MetaData::getMetaDataSize(MetaData::Version::V1));
 
     // We moved the metadata so we must cleanup
     delete [] out.buf;
@@ -1697,7 +1612,6 @@
     metadata->setExptime(exp);
     metadata->setFlags(flags);
     metadata->setDataType( PROTOCOL_BINARY_DATATYPE_JSON);
-    metadata->setConfResMode(last_write_wins);
 
     // Create a second metadata to write into
     auto copy = MetaDataFactory::createMetaData();
@@ -1714,7 +1628,6 @@
     EXPECT_EQ(flags, copy->getFlags());
     EXPECT_EQ(FLEX_META_CODE, copy->getFlexCode());
     EXPECT_EQ(PROTOCOL_BINARY_DATATYPE_JSON, copy->getDataType());
-    EXPECT_EQ(last_write_wins, copy->getConfResMode());
 
     // And a final assignment
     auto copy2 = MetaDataFactory::createMetaData();
@@ -1730,7 +1643,6 @@
     EXPECT_EQ(flags, copy2->getFlags());
     EXPECT_EQ(FLEX_META_CODE, copy2->getFlexCode());
     EXPECT_EQ(PROTOCOL_BINARY_DATATYPE_JSON, copy2->getDataType());
-    EXPECT_EQ(last_write_wins, copy2->getConfResMode());
 }
 
 // Test cases which run on both Couchstore and ForestDB
