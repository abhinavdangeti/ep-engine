/* -*- Mode: C++; tab-width: 4; c-basic-offset: 4; indent-tabs-mode: nil -*- */
/*
 *     Copyright 2016 Couchbase, Inc
 *
 *   Licensed under the Apache License, Version 2.0 (the "License");
 *   you may not use this file except in compliance with the License.
 *   You may obtain a copy of the License at
 *
 *       http://www.apache.org/licenses/LICENSE-2.0
 *
 *   Unless required by applicable law or agreed to in writing, software
 *   distributed under the License is distributed on an "AS IS" BASIS,
 *   WITHOUT WARRANTIES OR CONDITIONS OF ANY KIND, either express or implied.
 *   See the License for the specific language governing permissions and
 *   limitations under the License.
 */

#include "dcp-producer.h"
#include "dcp-stream.h"
#include "programs/engine_testapp/mock_server.h"

#include <platform/dirutils.h>

// Simple backport of the GTest-style EXPECT_EQ macro.
#define EXPECT_EQ(a, b, msg) \
    do { \
        if ((a) != (b)) { \
            throw std::runtime_error(msg); \
        } \
    } while(0)

// Mock of the ActiveStream class. Wraps the real ActiveStream, but exposes
// normally protected methods publically for test purposes.
class MockActiveStream : public ActiveStream {
public:
    MockActiveStream(EventuallyPersistentEngine* e, dcp_producer_t p,
                     const std::string &name, uint32_t flags, uint32_t opaque,
                     uint16_t vb, uint64_t st_seqno, uint64_t en_seqno,
                     uint64_t vb_uuid, uint64_t snap_start_seqno,
                     uint64_t snap_end_seqno)
    : ActiveStream(e, p, name, flags, opaque, vb, st_seqno, en_seqno, vb_uuid,
                   snap_start_seqno, snap_end_seqno) {}

    // Expose underlying protected ActiveStream methods as public
    void public_getOutstandingItems(RCPtr<VBucket> &vb,
                                    std::vector<queued_item> &items) {
        getOutstandingItems(vb, items);
    }

    void public_processItems(std::vector<queued_item>& items) {
        processItems(items);
    }

    bool public_nextCheckpointItem() {
        return nextCheckpointItem();
    }
};

/* Regression test for MB-17766 - ensure that when an ActiveStream is preparing
 * queued items to be sent out via a DCP consumer, that nextCheckpointItem()
 * doesn't incorrectly return false (meaning that there are no more checkpoint
 * items to send).
 */
static void test_mb17766(const std::string& test_dbname) {
    // Init alloc hooks
    mock_init_alloc_hooks();

    // Setup an engine with a single active vBucket.
    ENGINE_HANDLE* handle;
    EXPECT_EQ(ENGINE_SUCCESS,
              create_instance(1, get_mock_server_api, &handle),
              "Failed to created ep engine instance");

<<<<<<< HEAD
    // Init mock server
=======
    // Init mock server to initialize time_mutex used in
    // mock_get_current_time & mock_time_travel apis.
>>>>>>> 4de869b4
    init_mock_server(handle);

    EventuallyPersistentEngine* engine =
            reinterpret_cast<EventuallyPersistentEngine*>(handle);
    ObjectRegistry::onSwitchThread(engine);
    std::string config = "dbname=" + test_dbname;
    EXPECT_EQ(ENGINE_SUCCESS,
              engine->initialize(config.c_str()),
              "Failed to initialize engine.");

    const uint16_t vbid = 0;
    engine->setVBucketState(vbid, vbucket_state_active, false);

    // Wait for warmup to complete.
    while (engine->getEpStore()->isWarmingUp()) {
        usleep(10);
    }

    // Set AuxIO threads to zero, so that the producer's
    // ActiveStreamCheckpointProcesserTask doesn't run.
    ExecutorPool::get()->setMaxAuxIO(0);

    // Add an item.
    std::string value("value");
    Item item("key", 3, /*flags*/0, /*exp*/0, value.c_str(), value.size());

    uint64_t cas;
    EXPECT_EQ(ENGINE_SUCCESS,
              engine->store(NULL, &item, &cas, OPERATION_SET, vbid),
              "Store failed");

    // Create a DCP producer and register with checkpoint Manager.
    dcp_producer_t producer = new DcpProducer(*engine, /*cookie*/NULL,
                                              "test_mb_17766_producer",
                                              /*notifyOnly*/false);
    stream_t stream = new MockActiveStream(engine, producer,
                                           producer->getName(),
                                           /*flags*/0,
                                            /*opaque*/0, vbid,
                                            /*st_seqno*/0,
                                            /*en_seqno*/~0,
                                            /*vb_uuid*/0xabcd,
                                            /*snap_start_seqno*/0,
                                            /*snap_end_seqno*/~0);

    RCPtr<VBucket> vb0 = engine->getVBucket(0);
    EXPECT_EQ(true, vb0, "Failed to get valid VBucket object for id 0");
    vb0->checkpointManager.registerCursor(producer->getName());

    // Should start with nextCheckpointItem() returning true.
    MockActiveStream* mock_stream = static_cast<MockActiveStream*>(stream.get());
    EXPECT_EQ(true,
              mock_stream->public_nextCheckpointItem(),
              "nextCheckpointItem() should initially be true.");

    std::vector<queued_item> items;

    // Get the set of outstanding items
    mock_stream->public_getOutstandingItems(vb0, items);

    // REGRESSION CHECK: nextCheckpointItem() should still return true
    EXPECT_EQ(true,
              mock_stream->public_nextCheckpointItem(),
              "nextCheckpointItem() after getting outstanding items should be true.");

    // Process the set of items
    mock_stream->public_processItems(items);

    // Should finish with nextCheckpointItem() returning false.
    EXPECT_EQ(false,
              mock_stream->public_nextCheckpointItem(),
              "nextCheckpointItem() after processing items should be false.");

    producer->clearCheckpointProcessorTaskQueues();
}

int main(int argc, char **argv) {
    (void)argc; (void)argv;
    putenv(strdup("ALLOW_NO_STATS_UPDATE=yeah"));

    bool success = true;
    try {
        test_mb17766("stream_test_db");
    } catch (std::exception& e) {
        std::cerr << "FAILED: " << e.what() << std::endl;
        success = false;
    }

    // Cleanup any files we created.
    CouchbaseDirectoryUtilities::rmrf("stream_test_db");

    return success ? 0 : 1;
}<|MERGE_RESOLUTION|>--- conflicted
+++ resolved
@@ -71,12 +71,8 @@
               create_instance(1, get_mock_server_api, &handle),
               "Failed to created ep engine instance");
 
-<<<<<<< HEAD
-    // Init mock server
-=======
     // Init mock server to initialize time_mutex used in
     // mock_get_current_time & mock_time_travel apis.
->>>>>>> 4de869b4
     init_mock_server(handle);
 
     EventuallyPersistentEngine* engine =
