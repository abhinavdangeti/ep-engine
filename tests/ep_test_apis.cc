--- conflicted
+++ resolved
@@ -51,11 +51,7 @@
 std::string last_key;
 std::string last_body;
 bool last_deleted_flag(false);
-<<<<<<< HEAD
-uint8_t last_conflict_resolution_mode(static_cast<uint8_t>(-1));
-=======
 AtomicValue<uint8_t> last_conflict_resolution_mode{0xff};
->>>>>>> c509624b
 AtomicValue<uint64_t> last_cas(0);
 AtomicValue<uint8_t> last_datatype(0x00);
 ItemMetaData last_meta;
@@ -157,19 +153,11 @@
     (void)ext;
     (void)extlen;
     (void)cookie;
-<<<<<<< HEAD
     last_status.store(static_cast<protocol_binary_response_status>(status));
     last_body.assign(static_cast<const char*>(body), bodylen);
     last_key.assign(static_cast<const char*>(key), keylen);
     last_cas.store(cas);
     last_datatype.store(datatype);
-=======
-    last_status = static_cast<protocol_binary_response_status>(status);
-    last_body.assign(static_cast<const char*>(body), bodylen);
-    last_key.assign(static_cast<const char*>(key), keylen);
-    last_cas = cas;
-    last_datatype = datatype;
->>>>>>> c509624b
     return true;
 }
 
@@ -772,53 +760,32 @@
 }
 
 void verify_all_vb_seqnos(ENGINE_HANDLE *h, ENGINE_HANDLE_V1 *h1,
-                          uint16_t vb_start, uint16_t vb_end) {
+                          int vb_start, int vb_end) {
     const int per_vb_resp_size = sizeof(uint16_t) + sizeof(uint64_t);
     const int high_seqno_offset = sizeof(uint16_t);
 
-    std::string seqno_body = last_body;
-
     /* Check if the total response length is as expected. We expect 10 bytes
-<<<<<<< HEAD
      (2 for vb_id + 8 for seqno) */
     checkeq((vb_end - vb_start + 1) * per_vb_resp_size,
             static_cast<int>(last_body.size()),
             "Failed to get all vb info.");
-=======
-       (2 for vb_id + 8 for seqno) */
-    checkeq((size_t)((vb_end - vb_start + 1) * per_vb_resp_size),
-            last_body.size(), "Failed to get all vb info.");
->>>>>>> c509624b
     /* Check if the contents are correct */
     for (int i = 0; i < (vb_end - vb_start + 1); i++) {
         /* Check for correct vb_id */
         checkeq(static_cast<const uint16_t>(vb_start + i),
-<<<<<<< HEAD
                 ntohs(*(reinterpret_cast<const uint16_t*>(last_body.data() +
                                                           per_vb_resp_size*i))),
               "vb_id mismatch");
-=======
-                ntohs(*(reinterpret_cast<const uint16_t*>(seqno_body.data() +
-                                                          per_vb_resp_size * i))),
-                "vb_id mismatch");
->>>>>>> c509624b
         /* Check for correct high_seqno */
         std::string vb_stat_seqno("vb_" + std::to_string(vb_start + i) +
                                   ":high_seqno");
         uint64_t high_seqno_vb =
         get_ull_stat(h, h1, vb_stat_seqno.c_str(), "vbucket-seqno");
         checkeq(high_seqno_vb,
-<<<<<<< HEAD
                 ntohll(*(reinterpret_cast<const uint64_t*>(last_body.data() +
                                                            per_vb_resp_size*i +
                                                            high_seqno_offset))),
                 "high_seqno mismatch");
-=======
-                ntohll(*(reinterpret_cast<const uint64_t*>(seqno_body.data() +
-                                                           per_vb_resp_size * i +
-                                                           high_seqno_offset))),
-              "high_seqno mismatch");
->>>>>>> c509624b
     }
 }
 
@@ -1606,35 +1573,4 @@
         validate_store_resp(ret, num_items);
     }
     return num_items;
-}
-
-void verify_all_vb_seqnos(ENGINE_HANDLE *h, ENGINE_HANDLE_V1 *h1,
-                          uint16_t vb_start, uint16_t vb_end) {
-    const int per_vb_resp_size = sizeof(uint16_t) + sizeof(uint64_t);
-    const int high_seqno_offset = sizeof(uint16_t);
-
-    std::string seqno_body = last_body;
-
-    /* Check if the total response length is as expected. We expect 10 bytes
-       (2 for vb_id + 8 for seqno) */
-    checkeq((vb_end - vb_start + 1) * per_vb_resp_size,
-            static_cast<int>(seqno_body.size()), "Failed to get all vb info.");
-    /* Check if the contents are correct */
-    for (uint16_t i = 0; i < (vb_end - vb_start + 1); i++) {
-        /* Check for correct vb_id */
-        checkeq(static_cast<const uint16_t>(vb_start + i),
-                ntohs(*(reinterpret_cast<const uint16_t*>(seqno_body.data() +
-                                                          per_vb_resp_size*i))),
-                "vb_id mismatch");
-        /* Check for correct high_seqno */
-        std::stringstream vb_stat_seqno;
-        vb_stat_seqno << "vb_" << (vb_start + i) << ":high_seqno";
-        uint64_t high_seqno_vb =
-              get_ull_stat(h, h1, vb_stat_seqno.str().c_str(), "vbucket-seqno");
-        checkeq(high_seqno_vb,
-                ntohll(*(reinterpret_cast<const uint64_t*>(seqno_body.data() +
-                                                           per_vb_resp_size*i +
-                                                           high_seqno_offset))),
-                "high_seqno mismatch");
-    }
 }